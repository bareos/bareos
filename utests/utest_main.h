#ifndef __UTEST_MAIN_H__
#define __UTEST_MAIN_H__

#include <check.h>

<<<<<<< HEAD
extern Suite *  dict_suite      (void);
extern Suite *  droplet_suite   (void);
extern Suite *  vec_suite       (void);
extern Suite *  sbuf_suite      (void);
extern Suite *  dbuf_suite      (void);
extern Suite *  ntinydb_suite   (void);
extern Suite *  taskpool_suite  (void);
extern Suite *  utest_suite     (void);
extern Suite *  addrlist_suite  (void);
extern Suite *  getdate_suite   (void);
extern Suite *  util_suite      (void);
extern Suite *  profile_suite   (void);
extern Suite *  sproxyd_suite   (void);
=======
extern Suite    *dict_suite(void);
extern Suite    *droplet_suite(void);
extern Suite    *vec_suite(void);
extern Suite    *sbuf_suite(void);
extern Suite    *dbuf_suite(void);
extern Suite    *ntinydb_suite(void);
extern Suite    *taskpool_suite(void);
extern Suite    *utest_suite(void);
extern Suite    *addrlist_suite(void);
extern Suite    *getdate_suite(void);
extern Suite    *util_suite(void);
extern Suite    *profile_suite(void);

/* S3 backend tests */
extern Suite    *s3_auth_v2_suite(void);
extern Suite    *s3_auth_v4_suite(void);
>>>>>>> 5421414a

/* Provide versions of the <check.h> comparison assert macros which do
 * not expand their arguments twice.  This allows arguments to have side
 * effects, which can make the test code more compact and readable.  The
 * string comparison asserts also allow for either of the arguments to
 * be NULL.
 */

/* Integer comparison macros with improved output compared to fail_unless(). */
/* O may be any comparison operator. */
#define _dpl_assert_int(X, O, Y) \
    do { \
	unsigned long _x=(X); \
	unsigned long _y=(Y); \
	ck_assert_msg(_x O _y, "Assertion '"#X#O#Y"' failed: "#X"==%lld, "#Y"==%lld", _x, _y); \
    } while(0)
#define dpl_assert_int_eq(X, Y) _dpl_assert_int(X, ==, Y)
#define dpl_assert_int_ne(X, Y) _dpl_assert_int(X, !=, Y)

/* String comparison macros with improved output compared to fail_unless() */
/* O may be either == or != */
#define _dpl_assert_str(X, O, Y) \
    do { \
	const char *_x = (X); \
	const char *_y = (Y); \
	ck_assert_msg(1 O !!(_x == _y || (_x && _y && !strcmp(_x, _y))), \
		      "Assertion '"#X#O#Y"' failed: "#X"==%s%s%s, "#Y"==%s%s%s", \
		      (_x ? "\"" : ""), \
		      (_x ? _x : "(null)"), \
		      (_x ? "\"" : ""), \
		      (_y ? "\"" : ""), \
		      (_y ? _y : "(null)"), \
		      (_y ? "\"" : "")); \
    } while(0)
#define dpl_assert_str_eq(X, Y) _dpl_assert_str(X, ==, Y)
#define dpl_assert_str_ne(X, Y) _dpl_assert_str(X, !=, Y)

/* hopefully this will compile and silently truncate
 * the literal when used on 32b platforms */
#define BADPOINTER ((void *)(unsigned long)0xdeadbeefcafebabeULL)

/* Pointer comparison macros with improved output compared to fail_unless() */
/* O may be either == or != */
#define _dpl_assert_ptr(X, O, Y) \
    do { \
	const void *_x = (X); \
	const void *_y = (Y); \
	ck_assert_msg(_x O _y, \
		      "Assertion '"#X#O#Y"' failed: "#X"==%p, "#Y"==%p", _x, _y); \
    } while(0)
#define dpl_assert_ptr_eq(X, Y) _dpl_assert_ptr(X, ==, Y)
#define dpl_assert_ptr_ne(X, Y) _dpl_assert_ptr(X, !=, Y)
#define dpl_assert_ptr_null(X) _dpl_assert_ptr(X, ==, NULL)
#define dpl_assert_ptr_not_null(X) _dpl_assert_ptr(X, !=, NULL)

#endif<|MERGE_RESOLUTION|>--- conflicted
+++ resolved
@@ -3,21 +3,6 @@
 
 #include <check.h>
 
-<<<<<<< HEAD
-extern Suite *  dict_suite      (void);
-extern Suite *  droplet_suite   (void);
-extern Suite *  vec_suite       (void);
-extern Suite *  sbuf_suite      (void);
-extern Suite *  dbuf_suite      (void);
-extern Suite *  ntinydb_suite   (void);
-extern Suite *  taskpool_suite  (void);
-extern Suite *  utest_suite     (void);
-extern Suite *  addrlist_suite  (void);
-extern Suite *  getdate_suite   (void);
-extern Suite *  util_suite      (void);
-extern Suite *  profile_suite   (void);
-extern Suite *  sproxyd_suite   (void);
-=======
 extern Suite    *dict_suite(void);
 extern Suite    *droplet_suite(void);
 extern Suite    *vec_suite(void);
@@ -30,11 +15,11 @@
 extern Suite    *getdate_suite(void);
 extern Suite    *util_suite(void);
 extern Suite    *profile_suite(void);
+extern Suite    *sproxyd_suite(void);
 
 /* S3 backend tests */
 extern Suite    *s3_auth_v2_suite(void);
 extern Suite    *s3_auth_v4_suite(void);
->>>>>>> 5421414a
 
 /* Provide versions of the <check.h> comparison assert macros which do
  * not expand their arguments twice.  This allows arguments to have side
