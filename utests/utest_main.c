#include <stdlib.h>
#include <unistd.h>
#include <getopt.h>
#include <stdio.h>
#include <sys/stat.h>
#include <check.h>

#include "utest_main.h"

int verbose = 0;

/*
 * Arrange to valgrind ourself.  Normally this would be done outside in
 * the Makefile or a shell script by just running the executable under
 * valgrind, but using libtool and a local shared library makes this
 * pretty much impossible.  So we have to do it this way.
 */
#define VALGRIND_BIN	"/usr/bin/valgrind"
#define MAGIC_VAR "DONT_VALGRIND_YOURSELF_FOOL"

static void
be_valground(int argc, char **argv)
{
  struct stat   sb;
  int           r;
  char          **newargv;
  int           newargc = 0;

  /* Note: we don't use VALGRIND_IS_RUNNING() to avoid
   * depending on the valgrind package at build time */
  if (getenv(MAGIC_VAR))
    return;

  r = stat(VALGRIND_BIN, &sb);
  if (r < 0 || !S_ISREG(sb.st_mode))
    return;

  newargv = (char **) malloc((argc+7) * sizeof(char **));
  newargv[newargc++] = VALGRIND_BIN;
  newargv[newargc++] = "--tool=memcheck";
  newargv[newargc++] = "-q";
  newargv[newargc++] = "--leak-check=full";
  newargv[newargc++] = "--suppressions=" SRCDIR "/valgrind.supp";
  newargv[newargc++] = "--num-callers=32";
  while (*argv)
    newargv[newargc++] = *argv++;
  newargv[newargc] = NULL;

  fprintf(stderr, "Running self under valgrind\n");
  putenv(MAGIC_VAR "=yes");

  execv(newargv[0], newargv);

  perror(VALGRIND_BIN);
  exit(1);
}

/*
 * How to run the test driver under a debugger.
 *
 * $ libtool --mode=execute gdb utests/.libs/alltests
 * (gdb) set args --debug
 * (gdb) break whichever_test
 * (gdb) run
 *
 */

int
main(int argc, char ** argv)
{
  SRunner               *r;
  int                   debug_flag = 0;
  enum print_output     output = CK_NORMAL;

  static const struct option options[] = {
    { "debug",   no_argument, 0, 'd' },
    { "verbose", no_argument, 0, 'v' },
    { NULL,                0, 0,  0 }
  };

<<<<<<< HEAD
  while (i = getopt_long(argc, argv, "", options, NULL) > 0)
    {
      switch (i)
	{
	case OPT_VERBOSE:
	  output = CK_VERBOSE;
	  verbose = 1;
	  break;
	case OPT_DEBUG:
	  debug_flag = 1;
	  break;
	default:
	  exit(1);
	}
=======
  while (1) {
    int c, opt_idx = 0;

    c = getopt_long(argc, argv, "dv", options, &opt_idx);
    if (c == -1)
      break;

    switch (c) {
    case 'v':
      output = CK_VERBOSE;
      break;
    case 'd':
      debug_flag = 1;
      break;
    case '?':
    default:
      fprintf(stderr, "ERROR %d %s\n", c, optarg);
      exit(1);
>>>>>>> 5421414a
    }
  }

  if (debug_flag)
    putenv("CK_DEFAULT_TIMEOUT=1000000");
  else
    be_valground(argc, argv);

  r = srunner_create(NULL);
  srunner_add_suite(r, dict_suite());
  srunner_add_suite(r, getdate_suite());
  srunner_add_suite(r, droplet_suite());
  srunner_add_suite(r, vec_suite());
  srunner_add_suite(r, sbuf_suite());
  srunner_add_suite(r, dbuf_suite());
  srunner_add_suite(r, ntinydb_suite());
  srunner_add_suite(r, taskpool_suite());
  srunner_add_suite(r, addrlist_suite());
  srunner_add_suite(r, util_suite());
  srunner_add_suite(r, sproxyd_suite());
  srunner_add_suite(r, utest_suite());
#ifdef __linux__
  srunner_add_suite(r, profile_suite());
#endif
  /* srunner_add_suite(r, s3_auth_v2_suite()); */
  srunner_add_suite(r, s3_auth_v4_suite());

  if (debug_flag)
    srunner_set_fork_status(r, CK_NOFORK);
  srunner_run_all(r, output);

  int number_failed = srunner_ntests_failed(r);

  srunner_free(r);

  return (0 == number_failed) ? EXIT_SUCCESS : EXIT_FAILURE;
}<|MERGE_RESOLUTION|>--- conflicted
+++ resolved
@@ -78,22 +78,6 @@
     { NULL,                0, 0,  0 }
   };
 
-<<<<<<< HEAD
-  while (i = getopt_long(argc, argv, "", options, NULL) > 0)
-    {
-      switch (i)
-	{
-	case OPT_VERBOSE:
-	  output = CK_VERBOSE;
-	  verbose = 1;
-	  break;
-	case OPT_DEBUG:
-	  debug_flag = 1;
-	  break;
-	default:
-	  exit(1);
-	}
-=======
   while (1) {
     int c, opt_idx = 0;
 
@@ -112,7 +96,6 @@
     default:
       fprintf(stderr, "ERROR %d %s\n", c, optarg);
       exit(1);
->>>>>>> 5421414a
     }
   }
 
