--- conflicted
+++ resolved
@@ -7,33 +7,11 @@
 endif
 TESTS_ENVIRONMENT= sh $(srcdir)/testenv.sh $(TESTENV_ARGS) --
 
-<<<<<<< HEAD
-AM_CPPFLAGS = -I$(top_srcdir)/libdroplet/include $(CHECK_CFLAGS)
+AM_CPPFLAGS = -I$(top_srcdir)/libdroplet/include \
+	$(LIBXML_CFLAGS) $(JSON_CFLAGS) $(OPENSSL_CFLAGS) $(PTHREAD_CFLAGS) \
+	$(CHECK_CFLAGS) -I$(builddir)/ssldata -DSRCDIR='"$(srcdir)"'
 AM_CFLAGS = -std=gnu99
 
-alltests_LDADD = $(top_builddir)/libdroplet/libdroplet.la $(JSON_LIBS) -lcrypto $(CHECK_LIBS) -lrt -ldl
-alltests_SOURCES = \
-	addrlist_utest.c \
-	droplet_utest.c \
-	getdate_utest.c \
-	taskpool_utest.c \
-	ntinydb_utest.c \
-	profile_utest.c \
-	dbuf_utest.c \
-	sbuf_utest.c \
-	sproxyd_utest.c \
-	dict_utest.c \
-	utest_utest.c \
-	util_utest.c \
-	vec_utest.c \
-	utest_main.c \
-	testutils.c testutils.h \
-	toyctl.c toyctl.h
-=======
-alltests_CPPFLAGS = -I$(top_srcdir)/libdroplet/include \
-	$(LIBXML_CFLAGS) $(JSON_CFLAGS) $(OPENSSL_CFLAGS) $(PTHREAD_CFLAGS) \
-	$(CHECK_CFLAGS) -I$(builddir)/ssldata -DSRCDIR='"$(srcdir)"'
-alltests_CFLAGS = -std=gnu99
 alltests_LDFLAGS = $(top_builddir)/libdroplet/libdroplet.la $(JSON_LIBS) -lcrypto $(CHECK_LIBS) -lrt -ldl
 alltests_SOURCES = \
 	tests/addrlist_utest.c \
@@ -52,7 +30,6 @@
 	tests/s3/auth_v2_utest.c \
 	tests/s3/auth_v4_utest.c \
 	utest_main.c
->>>>>>> 5421414a
 
 SSL_INCLUDE_FILES = \
 	$(builddir)/ssldata/client-cert.c \
@@ -71,16 +48,12 @@
 	datafiles=`find $(SUBDIRS) -type f -name \*.gcno -print` ; test -z "$$datafiles" || $(RM) $$datafiles
 endif
 
-<<<<<<< HEAD
 EXTRA_DIST= \
     testenv.sh \
-    valgrind.supp
-
-toyserver_LDADD = -lcrypto
-toyserver_SOURCES = toyserver.c toyserver.h
-=======
-EXTRA_DIST = \
+    valgrind.supp \
     $(srcdir)/testenv.sh \
     $(srcdir)/valgrind.supp \
     $(srcdir)/ssldata
->>>>>>> 5421414a
+
+toyserver_LDADD = -lcrypto
+toyserver_SOURCES = toyserver.c toyserver.h