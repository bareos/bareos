/*
   BAREOS® - Backup Archiving REcovery Open Sourced

   Copyright (C) 2004-2006 Free Software Foundation Europe e.V.
   Copyright (C) 2016-2023 Bareos GmbH & Co. KG

   This program is Free Software; you can redistribute it and/or
   modify it under the terms of version three of the GNU Affero General Public
   License as published by the Free Software Foundation and included
   in the file LICENSE.

   This program is distributed in the hope that it will be useful, but
   WITHOUT ANY WARRANTY; without even the implied warranty of
   MERCHANTABILITY or FITNESS FOR A PARTICULAR PURPOSE. See the GNU
   Affero General Public License for more details.

   You should have received a copy of the GNU Affero General Public License
   along with this program; if not, write to the Free Software
   Foundation, Inc., 51 Franklin Street, Fifth Floor, Boston, MA
   02110-1301, USA.
*/
// Written by Preben 'Peppe' Guldberg, December MMIV
/**
 * @file
 * Program for determining file system type
 */

#if !defined(_MSC_VER)
#include <unistd.h>
#endif
#include "include/bareos.h"
#include "include/exit_codes.h"
#include "findlib/find.h"
#include "lib/mntent_cache.h"
#include "findlib/fstype.h"

<<<<<<< HEAD
#if _MSC_VER
char* optarg {};
#endif

static void usage()
=======
static void usage(int exit_status)
>>>>>>> e3fd3d53
{
  fprintf(stderr,
          T_("\n"
             "Usage: fstype [-v] path ...\n"
             "\n"
             "       Print the file system type a given file/directory is on.\n"
             "       The following options are supported:\n"
             "\n"
             "       -v     print both path and file system type.\n"
             "       -?     print this message.\n"
             "\n"));

  exit(exit_status);
}


int main(int argc, char* const* argv)
{
  char fs[1000];
  int verbose = 0;
  int exit_status = BEXIT_SUCCESS;
  int ch, i;

  setlocale(LC_ALL, "");
  tzset();
  bindtextdomain("bareos", LOCALEDIR);
  textdomain("bareos");

  while ((ch = getopt(argc, argv, "v?")) != -1) {
    switch (ch) {
      case 'v':
        verbose = 1;
        break;
      case '?':
        usage(BEXIT_SUCCESS);
        break;
      default:
        usage(BEXIT_FAILURE);
    }
  }
  argc -= optind;
  argv += optind;

  if (argc < 1) { usage(BEXIT_FAILURE); }

  OSDependentInit();

  for (i = 0; i < argc; --argc, ++argv) {
    if (fstype(*argv, fs, sizeof(fs))) {
      if (verbose) {
        printf("%s: %s\n", *argv, fs);
      } else {
        puts(fs);
      }
    } else {
      fprintf(stderr, T_("%s: unknown\n"), *argv);
      exit_status = BEXIT_FAILURE;
    }
  }

  FlushMntentCache();

  exit(exit_status);
}<|MERGE_RESOLUTION|>--- conflicted
+++ resolved
@@ -34,15 +34,11 @@
 #include "lib/mntent_cache.h"
 #include "findlib/fstype.h"
 
-<<<<<<< HEAD
 #if _MSC_VER
 char* optarg {};
 #endif
 
-static void usage()
-=======
 static void usage(int exit_status)
->>>>>>> e3fd3d53
 {
   fprintf(stderr,
           T_("\n"
