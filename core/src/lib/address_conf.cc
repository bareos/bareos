/*
   BAREOS® - Backup Archiving REcovery Open Sourced

   Copyright (C) 2004-2011 Free Software Foundation Europe e.V.
   Copyright (C) 2011-2012 Planets Communications B.V.
   Copyright (C) 2013-2023 Bareos GmbH & Co. KG

   This program is Free Software; you can redistribute it and/or
   modify it under the terms of version three of the GNU Affero General Public
   License as published by the Free Software Foundation and included
   in the file LICENSE.

   This program is distributed in the hope that it will be useful, but
   WITHOUT ANY WARRANTY; without even the implied warranty of
   MERCHANTABILITY or FITNESS FOR A PARTICULAR PURPOSE. See the GNU
   Affero General Public License for more details.

   You should have received a copy of the GNU Affero General Public License
   along with this program; if not, write to the Free Software
   Foundation, Inc., 51 Franklin Street, Fifth Floor, Boston, MA
   02110-1301, USA.
*/
// Written by Meno Abels, June MMIV
/**
 * @file
 * Configuration file parser for IP-Addresse ipv4 and ipv6
 */
#include <netdb.h>
#if !defined(_MSC_VER)
#  include <unistd.h>
#endif

#include "include/bareos.h"
#include "lib/address_conf.h"
#include "lib/bnet.h"
#include "lib/bsys.h"
#include "lib/edit.h"
#include "lib/output_formatter_resource.h"
#include "lib/berrno.h"

#if !defined(_MSC_VER)
#  define socketClose(...) close(__VA_ARGS__)
#else
#  define socketClose(...) closesocket(__VA_ARGS__)
#endif


#ifdef HAVE_ARPA_NAMESER_H
#  include <arpa/nameser.h>
#endif

IPADDR::IPADDR()
    : type(R_UNDEFINED), saddr(nullptr), saddr4(nullptr), saddr6(nullptr)
{
  memset(&saddrbuf, 0, sizeof(saddrbuf));
}

IPADDR::IPADDR(const IPADDR& src) : IPADDR()
{
  type = src.type;
  memcpy(&saddrbuf, &src.saddrbuf, sizeof(saddrbuf));
  saddr = &saddrbuf.dontuse;
  saddr4 = &saddrbuf.dontuse4;
  saddr6 = &saddrbuf.dontuse6;
}

IPADDR::IPADDR(int af) : IPADDR()
{
  type = R_EMPTY;
  if (!(af == AF_INET6 || af == AF_INET)) {
    Emsg1(M_ERROR_TERM, 0, T_("Only ipv4 and ipv6 are supported (%d)\n"), af);
  }

  memset(&saddrbuf, 0, sizeof(saddrbuf));
  saddr = &saddrbuf.dontuse;
  saddr4 = &saddrbuf.dontuse4;
  saddr6 = &saddrbuf.dontuse6;
  saddr->sa_family = af;
  switch (af) {
    case AF_INET:
      saddr4->sin_port = 0xffff;
      break;
    case AF_INET6:
      saddr6->sin6_port = 0xffff;
      break;
  }

  SetAddrAny();
}

void IPADDR::SetType(i_type o) { type = o; }

IPADDR::i_type IPADDR::GetType() const { return type; }

unsigned short IPADDR::GetPortNetOrder() const
{
  unsigned short port = 0;
  if (saddr->sa_family == AF_INET) {
    port = saddr4->sin_port;
  } else {
    port = saddr6->sin6_port;
  }
  return port;
}

void IPADDR::SetPortNet(unsigned short port)
{
  if (saddr->sa_family == AF_INET) {
    saddr4->sin_port = port;
  } else {
    saddr6->sin6_port = port;
  }
}

int IPADDR::GetFamily() const { return saddr->sa_family; }

struct sockaddr* IPADDR::get_sockaddr() { return saddr; }

int IPADDR::GetSockaddrLen()
{
  return saddr->sa_family == AF_INET ? sizeof(*saddr4) : sizeof(*saddr6);
}
void IPADDR::CopyAddr(IPADDR* src)
{
  if (saddr->sa_family == AF_INET) {
    saddr4->sin_addr.s_addr = src->saddr4->sin_addr.s_addr;
  } else {
    saddr6->sin6_addr = src->saddr6->sin6_addr;
  }
}

void IPADDR::SetAddrAny()
{
  if (saddr->sa_family == AF_INET) {
    saddr4->sin_addr.s_addr = INADDR_ANY;
  } else {
    saddr6->sin6_addr = in6addr_any;
  }
}

void IPADDR::SetAddr4(struct in_addr* ip4)
{
  if (saddr->sa_family != AF_INET) {
    Emsg1(M_ERROR_TERM, 0,
          T_("It was tried to assign a ipv6 address to a ipv4(%d)\n"),
          saddr->sa_family);
  }
  saddr4->sin_addr = *ip4;
}

void IPADDR::SetAddr6(struct in6_addr* ip6)
{
  if (saddr->sa_family != AF_INET6) {
    Emsg1(M_ERROR_TERM, 0,
          T_("It was tried to assign a ipv4 address to a ipv6(%d)\n"),
          saddr->sa_family);
  }
  saddr6->sin6_addr = *ip6;
}

const char* IPADDR::GetAddress(char* outputbuf, int outlen)
{
  outputbuf[0] = '\0';
#ifdef HAVE_INET_NTOP
  inet_ntop(saddr->sa_family,
            saddr->sa_family == AF_INET ? (void*)&(saddr4->sin_addr)
                                        : (void*)&(saddr6->sin6_addr),
            outputbuf, outlen);
#else
  bstrncpy(outputbuf, inet_ntoa(saddr4->sin_addr), outlen);
#endif
  return outputbuf;
}

void IPADDR::BuildConfigString(OutputFormatterResource& send, bool as_comment)
{
  char tmp[1024];
  std::string formatstring;

  switch (GetFamily()) {
    case AF_INET:
      send.SubResourceStart("ipv4", as_comment, "%s = {\n");
      send.KeyString("addr", GetAddress(tmp, sizeof(tmp) - 1), as_comment);
      send.KeyUnsignedInt("port", GetPortHostOrder(), as_comment);
      send.SubResourceEnd("ipv4", as_comment);
      break;
    case AF_INET6:
      send.SubResourceStart("ipv6", as_comment, "%s = {\n");
      send.KeyString("addr", GetAddress(tmp, sizeof(tmp) - 1), as_comment);
      send.KeyUnsignedInt("port", GetPortHostOrder(), as_comment);
      send.SubResourceEnd("ipv6", as_comment);
      break;
    default:
      break;
  }
}


const char* IPADDR::build_address_str(char* buf,
                                      int blen,
                                      bool print_port /*=true*/)
{
  char tmp[1024];
  if (print_port) {
    switch (GetFamily()) {
      case AF_INET:
        Bsnprintf(buf, blen, "host[ipv4;%s;%hu] ",
                  GetAddress(tmp, sizeof(tmp) - 1), GetPortHostOrder());
        break;
      case AF_INET6:
        Bsnprintf(buf, blen, "host[ipv6;%s;%hu] ",
                  GetAddress(tmp, sizeof(tmp) - 1), GetPortHostOrder());
        break;
      default:
        break;
    }
  } else {
    switch (GetFamily()) {
      case AF_INET:
        Bsnprintf(buf, blen, "host[ipv4;%s] ",
                  GetAddress(tmp, sizeof(tmp) - 1));
        break;
      case AF_INET6:
        Bsnprintf(buf, blen, "host[ipv6;%s] ",
                  GetAddress(tmp, sizeof(tmp) - 1));
        break;
      default:
        break;
    }
  }

  return buf;
}


// check if two addresses are the same
bool IsSameIpAddress(IPADDR* first, IPADDR* second)
{
  if (first == nullptr || second == nullptr) { return false; }
  return (first->GetSockaddrLen() == second->GetSockaddrLen()
          && memcmp(first->get_sockaddr(), second->get_sockaddr(),
                    first->GetSockaddrLen())
                 == 0);
}


const char* BuildAddressesString(dlist<IPADDR>* addrs,
                                 char* buf,
                                 int blen,
                                 bool print_port /*=true*/)
{
  if (!addrs || addrs->size() == 0) {
    bstrncpy(buf, "", blen);
    return buf;
  }
  char* work = buf;
  IPADDR* p;
  foreach_dlist (p, addrs) {
    char tmp[1024];
    int len = Bsnprintf(work, blen, "%s",
                        p->build_address_str(tmp, sizeof(tmp), print_port));
    if (len < 0) break;
    work += len;
    blen -= len;
  }
  return buf;
}

int GetFirstPortHostOrder(dlist<IPADDR>* addrs)
{
  if (!addrs) {
    return 0;
  } else {
    return ((IPADDR*)(addrs->first()))->GetPortHostOrder();
  }
}

bool RemoveDefaultAddresses(dlist<IPADDR>* addrs,
                            IPADDR::i_type type,
                            char* buf,
                            int buflen)
{
  IPADDR* iaddr;
  IPADDR* default_address = nullptr;
  IPADDR* todelete = nullptr;

  foreach_dlist (iaddr, addrs) {
    if (todelete) {
      delete (todelete);
      todelete = nullptr;
    }
    if (iaddr->GetType() == IPADDR::R_DEFAULT) {
      default_address = iaddr;
      if (default_address) {
        addrs->remove(default_address);
        todelete = default_address;
      }
    } else if (iaddr->GetType() != type) {
      Bsnprintf(buf, buflen,
                T_("the old style addresses cannot be mixed with new style"));
      return false;
    }
  }
  if (todelete) {
    delete (todelete);
    todelete = nullptr;
  }
  return true;
}

bool SetupPort(unsigned short& port,
               int defaultport,
               const char* port_str,
               char* buf,
               int buflen)
{
  if (!port_str || port_str[0] == '\0') {
    port = defaultport;
    return true;
  } else {
    int pnum = atol(port_str);
    if (0 < pnum && pnum < 0xffff) {
      port = htons(pnum);
      return true;
    } else {
      struct servent* s = getservbyname(port_str, "tcp");
      if (s) {
        port = s->s_port;
        return true;
      } else {
        Bsnprintf(buf, buflen, T_("can't resolve service(%s)"), port_str);
        return false;
      }
    }
  }
}

bool IsFamilyEnabled(IpFamily fam)
{
  static bool family_enabled[] = {CheckIfFamilyEnabled(IpFamily::V4),
                                  CheckIfFamilyEnabled(IpFamily::V6)};
  return family_enabled[static_cast<std::underlying_type_t<IpFamily>>(fam)];
}

std::optional<int> GetFamily(IpFamily family)
{
  switch (family) {
    case IpFamily::V4:
      return AF_INET;
    case IpFamily::V6:
      return AF_INET6;
    default:
      return std::nullopt;
  }
}

const char* FamilyName(IpFamily fam)
{
  switch (fam) {
    case IpFamily::V4:
      return "IPv4";
    case IpFamily::V6:
      return "IPv6";
    default:
      return "*Unknown Protocol*";
  }
}

bool CheckIfFamilyEnabled(IpFamily family)
{
  int tries = 0;
  int fd;
  do {
    ++tries;
    if ((fd = socket(GetFamily(family).value(), SOCK_STREAM, 0)) < 0) {
      Bmicrosleep(1, 0);
    }
  } while (fd < 0 && tries < 3);

  if (fd < 0) {
    BErrNo be;
    Emsg2(M_WARNING, 0, T_("Cannot open %s stream socket. ERR=%s\n"),
          FamilyName(family), be.bstrerror());
    return false;
  }
<<<<<<< HEAD
  socketClose(fd);
=======

#ifdef HAVE_WIN32
  ::closesocket(fd);
#else
  ::close(fd);
#endif
>>>>>>> e3fd3d53
  return true;
}

int AddAddress(dlist<IPADDR>** out,
               IPADDR::i_type type,
               unsigned short defaultport,
               int family,
               const char* hostname_str,
               const char* port_str,
               char* buf,
               int buflen)
{
  IPADDR* iaddr = nullptr;
  IPADDR* jaddr = nullptr;
  dlist<IPADDR>* hostaddrs = nullptr;
  unsigned short port;
  IPADDR::i_type intype = type;

  buf[0] = 0;
  dlist<IPADDR>* addrs = *(out);
  if (!addrs) { addrs = *out = new dlist<IPADDR>(); }

  type = (type == IPADDR::R_SINGLE_PORT || type == IPADDR::R_SINGLE_ADDR)
             ? IPADDR::R_SINGLE
             : type;

  if (type != IPADDR::R_DEFAULT) {
    if (!RemoveDefaultAddresses(addrs, type, buf, buflen)) { return 0; }
  }

  if (!SetupPort(port, defaultport, port_str, buf, buflen)) { return 0; }

  if (family == 0) {
    bool ipv4_enabled = IsFamilyEnabled(IpFamily::V4);
    bool ipv6_enabled = IsFamilyEnabled(IpFamily::V6);
    if (!ipv4_enabled && ipv6_enabled) { family = AF_INET6; }
    if (ipv4_enabled && !ipv6_enabled) { family = AF_INET; }
    if (!ipv4_enabled && !ipv6_enabled) {
      Bsnprintf(buf, buflen, T_("Both IPv4 are IPv6 are disabled!"));
      return 0;
    }
  } else if (family == AF_INET6 && !IsFamilyEnabled(IpFamily::V6)) {
    Bsnprintf(buf, buflen, T_("IPv6 address wanted but IPv6 is disabled!"));
    return 0;
  } else if (family == AF_INET && !IsFamilyEnabled(IpFamily::V4)) {
    Bsnprintf(buf, buflen, T_("IPv4 address wanted but IPv4 is disabled!"));
    return 0;
  }

  const char* myerrstr;
  hostaddrs = BnetHost2IpAddrs(hostname_str, family, &myerrstr);
  if (!hostaddrs) {
    Bsnprintf(buf, buflen, T_("can't resolve hostname(%s) %s"), hostname_str,
              myerrstr);
    return 0;
  }

  if (intype == IPADDR::R_SINGLE_PORT) {
    IPADDR* addr;
    if (addrs->size()) {
      addr = (IPADDR*)addrs->first();
    } else {
      addr = new IPADDR(family);
      addr->SetType(type);
      addr->SetPortNet(defaultport);
      addr->SetAddrAny();
      addrs->append(addr);
    }
    addr->SetPortNet(port);

  } else if (intype == IPADDR::R_SINGLE_ADDR) {
    IPADDR* addr = nullptr;
    int addr_port = defaultport;

    if (addrs->size()) {
      addr = (IPADDR*)addrs->first();
      addr_port = addr->GetPortNetOrder();
      EmptyAddressList(addrs);
    }

    addr = new IPADDR(family);
    addr->SetType(type);
    addr->SetPortNet(addr_port);
    addr->CopyAddr((IPADDR*)(hostaddrs->first()));
    addrs->append(addr);

  } else {
    foreach_dlist (iaddr, hostaddrs) {
      bool sameaddress = false;
      /* for duplicates */
      foreach_dlist (jaddr, addrs) {
        if (IsSameIpAddress(iaddr, jaddr)) {
          sameaddress = true;
          break;
        }
      }
      if (!sameaddress) {
        IPADDR* clone = nullptr;
        clone = new IPADDR(*iaddr);
        clone->SetType(type);
        clone->SetPortNet(port);
        addrs->append(clone);
      }
    }
  }
  FreeAddresses(hostaddrs);
  return 1;
}

void InitDefaultAddresses(dlist<IPADDR>** out, const char* port)
{
  char buf[1024];
  unsigned short sport = str_to_int32(port);

  bool ipv4_added = true;
  bool ipv6_added = true;

  if (!AddAddress(out, IPADDR::R_DEFAULT, htons(sport), AF_INET, 0, 0, buf,
                  sizeof(buf))) {
    Emsg1(M_WARNING, 0, T_("Can't add default IPv4 address (%s)\n"), buf);
    ipv4_added = false;
  }

  if (!AddAddress(out, IPADDR::R_DEFAULT, htons(sport), AF_INET6, 0, 0, buf,
                  sizeof(buf))) {
    Emsg1(M_WARNING, 0, T_("Can't add default IPv6 address (%s)\n"), buf);
    ipv6_added = false;
  }

  if (!ipv6_added && !ipv4_added) {
    Emsg0(M_ERROR_TERM, 0, T_("Can't add default IPv6 and IPv4 addresses\n"));
  }
}

void EmptyAddressList(dlist<IPADDR>* addrs)
{
  IPADDR* iaddr = nullptr;
  IPADDR* addrtodelete = nullptr;
  foreach_dlist (iaddr, addrs) {
    if (addrtodelete) {
      delete (addrtodelete);
      addrtodelete = nullptr;
    }
    if (iaddr) {
      addrtodelete = iaddr;
      addrs->remove(iaddr);
    }
  }
  if (addrtodelete) {
    delete (addrtodelete);
    addrtodelete = nullptr;
  }
}

void FreeAddresses(dlist<IPADDR>* addrs)
{
  while (!addrs->empty()) {
    IPADDR* ptr = (IPADDR*)addrs->first();
    addrs->remove(ptr);
    delete ptr;
  }
  delete addrs;
}

char* SockaddrToAscii(const struct sockaddr* sa, char* buf, int len)
{
#ifdef HAVE_INET_NTOP
  /* MA Bug 5 the problem was that i mixed up sockaddr and in_addr */
  inet_ntop(sa->sa_family,
            sa->sa_family == AF_INET
                ? (void*)&(((struct sockaddr_in*)sa)->sin_addr)
                : (void*)&(((struct sockaddr_in6*)sa)->sin6_addr),
            buf, len);
#else
  bstrncpy(buf, inet_ntoa(((struct sockaddr_in*)sa)->sin_addr), len);
#endif
  return buf;
}

#ifdef HAVE_OLD_SOCKOPT
int inet_aton(const char* cp, struct in_addr* inp)
{
  struct in_addr inaddr;

  if ((inaddr.s_addr = InetAddr(cp)) != INADDR_NONE) {
    inp->s_addr = inaddr.s_addr;
    return 1;
  }
  return 0;
}
#endif<|MERGE_RESOLUTION|>--- conflicted
+++ resolved
@@ -383,16 +383,11 @@
           FamilyName(family), be.bstrerror());
     return false;
   }
-<<<<<<< HEAD
-  socketClose(fd);
-=======
-
 #ifdef HAVE_WIN32
   ::closesocket(fd);
 #else
   ::close(fd);
 #endif
->>>>>>> e3fd3d53
   return true;
 }
 
