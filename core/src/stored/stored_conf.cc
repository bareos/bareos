/*
   BAREOS® - Backup Archiving REcovery Open Sourced

   Copyright (C) 2000-2009 Free Software Foundation Europe e.V.
   Copyright (C) 2011-2012 Planets Communications B.V.
   Copyright (C) 2013-2016 Bareos GmbH & Co. KG

   This program is Free Software; you can redistribute it and/or
   modify it under the terms of version three of the GNU Affero General Public
   License as published by the Free Software Foundation and included
   in the file LICENSE.

   This program is distributed in the hope that it will be useful, but
   WITHOUT ANY WARRANTY; without even the implied warranty of
   MERCHANTABILITY or FITNESS FOR A PARTICULAR PURPOSE. See the GNU
   Affero General Public License for more details.

   You should have received a copy of the GNU Affero General Public License
   along with this program; if not, write to the Free Software
   Foundation, Inc., 51 Franklin Street, Fifth Floor, Boston, MA
   02110-1301, USA.
*/
/*
 * Kern Sibbald, March MM
 */
/**
 * @file
 * Configuration file parser for Bareos Storage daemon
 */

#define NEED_JANSSON_NAMESPACE 1
#include "include/bareos.h"
#include "stored/stored.h"
#include "stored/stored_globals.h"
#include "stored/sd_backends.h"

namespace storagedaemon {

/**
 * First and last resource ids
 */
static CommonResourceHeader *sres_head[R_LAST - R_FIRST + 1];
static CommonResourceHeader **res_head = sres_head;

/**
 * Forward referenced subroutines
 */
static void FreeResource(CommonResourceHeader *sres, int type);
static bool SaveResource(int type, ResourceItem *items, int pass);
static void DumpResource(int type,
                  CommonResourceHeader *reshdr,
                  void sendit(void *sock, const char *fmt, ...),
                  void *sock,
                  bool hide_sensitive_data,
                  bool verbose);

/**
 * We build the current resource here statically,
 * then move it to dynamic memory
 */
static UnionOfResources res_all;
static int32_t res_all_size = sizeof(res_all);

/**
 * Definition of records permitted within each
 * resource with the routine to process the record
 * information.
 */

/**
 * Globals for the Storage daemon.
 */
static ResourceItem store_items[] = {
    {"Name", CFG_TYPE_NAME, ITEM(res_store.hdr.name), 0, CFG_ITEM_REQUIRED, NULL, NULL, NULL},
    {"Description", CFG_TYPE_STR, ITEM(res_store.hdr.desc), 0, 0, NULL, NULL, NULL},
    {"SdPort", CFG_TYPE_ADDRESSES_PORT, ITEM(res_store.SDaddrs), 0, CFG_ITEM_DEFAULT, SD_DEFAULT_PORT, NULL,
     NULL},
    {"SdAddress", CFG_TYPE_ADDRESSES_ADDRESS, ITEM(res_store.SDaddrs), 0, CFG_ITEM_DEFAULT, SD_DEFAULT_PORT,
     NULL, NULL},
    {"SdAddresses", CFG_TYPE_ADDRESSES, ITEM(res_store.SDaddrs), 0, CFG_ITEM_DEFAULT, SD_DEFAULT_PORT, NULL,
     NULL},
    {"SdSourceAddress", CFG_TYPE_ADDRESSES_ADDRESS, ITEM(res_store.SDsrc_addr), 0, CFG_ITEM_DEFAULT, "0", NULL,
     NULL},
    {"WorkingDirectory", CFG_TYPE_DIR, ITEM(res_store.working_directory), 0,
     CFG_ITEM_DEFAULT | CFG_ITEM_PLATFORM_SPECIFIC, _PATH_BAREOS_WORKINGDIR, NULL, NULL},
    {"PidDirectory", CFG_TYPE_DIR, ITEM(res_store.pid_directory), 0,
     CFG_ITEM_DEFAULT | CFG_ITEM_PLATFORM_SPECIFIC, _PATH_BAREOS_PIDDIR, NULL, NULL},
    {"SubSysDirectory", CFG_TYPE_DIR, ITEM(res_store.subsys_directory), CFG_ITEM_DEPRECATED, 0, NULL, NULL,
     NULL},
#if defined(HAVE_DYNAMIC_SD_BACKENDS)
    {"BackendDirectory", CFG_TYPE_ALIST_DIR, ITEM(res_store.backend_directories), 0,
     CFG_ITEM_DEFAULT | CFG_ITEM_PLATFORM_SPECIFIC, _PATH_BAREOS_BACKENDDIR, NULL, NULL},
#endif
    {"PluginDirectory", CFG_TYPE_DIR, ITEM(res_store.plugin_directory), 0, 0, NULL, NULL, NULL},
    {"PluginNames", CFG_TYPE_PLUGIN_NAMES, ITEM(res_store.plugin_names), 0, 0, NULL, NULL, NULL},
    {"ScriptsDirectory", CFG_TYPE_DIR, ITEM(res_store.scripts_directory), 0, 0, NULL, NULL, NULL},
    {"MaximumConcurrentJobs", CFG_TYPE_PINT32, ITEM(res_store.MaxConcurrentJobs), 0, CFG_ITEM_DEFAULT, "20",
     NULL, NULL},
    {"MaximumConnections", CFG_TYPE_PINT32, ITEM(res_store.MaxConnections), 0, CFG_ITEM_DEFAULT, "42",
     "15.2.3-", NULL},
    {"Messages", CFG_TYPE_RES, ITEM(res_store.messages), R_MSGS, 0, NULL, NULL, NULL},
    {"SdConnectTimeout", CFG_TYPE_TIME, ITEM(res_store.SDConnectTimeout), 0, CFG_ITEM_DEFAULT,
     "1800" /* 30 minutes */, NULL, NULL},
    {"FdConnectTimeout", CFG_TYPE_TIME, ITEM(res_store.FDConnectTimeout), 0, CFG_ITEM_DEFAULT,
     "1800" /* 30 minutes */, NULL, NULL},
    {"HeartbeatInterval", CFG_TYPE_TIME, ITEM(res_store.heartbeat_interval), 0, CFG_ITEM_DEFAULT, "0", NULL,
     NULL},
    {"MaximumNetworkBufferSize", CFG_TYPE_PINT32, ITEM(res_store.max_network_buffer_size), 0, 0, NULL, NULL,
     NULL},
    {"ClientConnectWait", CFG_TYPE_TIME, ITEM(res_store.client_wait), 0, CFG_ITEM_DEFAULT,
     "1800" /* 30 minutes */, NULL, NULL},
    {"VerId", CFG_TYPE_STR, ITEM(res_store.verid), 0, 0, NULL, NULL, NULL},
    {"Compatible", CFG_TYPE_BOOL, ITEM(res_store.compatible), 0, CFG_ITEM_DEFAULT, "false", NULL, NULL},
    {"MaximumBandwidthPerJob", CFG_TYPE_SPEED, ITEM(res_store.max_bandwidth_per_job), 0, 0, NULL, NULL, NULL},
    {"AllowBandwidthBursting", CFG_TYPE_BOOL, ITEM(res_store.allow_bw_bursting), 0, CFG_ITEM_DEFAULT, "false",
     NULL, NULL},
    {"NdmpEnable", CFG_TYPE_BOOL, ITEM(res_store.ndmp_enable), 0, CFG_ITEM_DEFAULT, "false", NULL, NULL},
    {"NdmpSnooping", CFG_TYPE_BOOL, ITEM(res_store.ndmp_snooping), 0, CFG_ITEM_DEFAULT, "false", NULL, NULL},
    {"NdmpLogLevel", CFG_TYPE_PINT32, ITEM(res_store.ndmploglevel), 0, CFG_ITEM_DEFAULT, "4", NULL, NULL},
    {"NdmpAddress", CFG_TYPE_ADDRESSES_ADDRESS, ITEM(res_store.NDMPaddrs), 0, CFG_ITEM_DEFAULT, "10000", NULL,
     NULL},
    {"NdmpAddresses", CFG_TYPE_ADDRESSES, ITEM(res_store.NDMPaddrs), 0, CFG_ITEM_DEFAULT, "10000", NULL, NULL},
    {"NdmpPort", CFG_TYPE_ADDRESSES_PORT, ITEM(res_store.NDMPaddrs), 0, CFG_ITEM_DEFAULT, "10000", NULL, NULL},
    {"AutoXFlateOnReplication", CFG_TYPE_BOOL, ITEM(res_store.autoxflateonreplication), 0, CFG_ITEM_DEFAULT,
     "false", "13.4.0-", NULL},
    {"AbsoluteJobTimeout", CFG_TYPE_PINT32, ITEM(res_store.jcr_watchdog_time), 0, 0, NULL, NULL, NULL},
    {"CollectDeviceStatistics", CFG_TYPE_BOOL, ITEM(res_store.collect_dev_stats), 0, CFG_ITEM_DEFAULT, "false",
     NULL, NULL},
    {"CollectJobStatistics", CFG_TYPE_BOOL, ITEM(res_store.collect_job_stats), 0, CFG_ITEM_DEFAULT, "false",
     NULL, NULL},
    {"StatisticsCollectInterval", CFG_TYPE_PINT32, ITEM(res_store.stats_collect_interval), 0, CFG_ITEM_DEFAULT,
     "30", NULL, NULL},
    {"DeviceReserveByMediaType", CFG_TYPE_BOOL, ITEM(res_store.device_reserve_by_mediatype), 0,
     CFG_ITEM_DEFAULT, "false", NULL, NULL},
    {"FileDeviceConcurrentRead", CFG_TYPE_BOOL, ITEM(res_store.filedevice_concurrent_read), 0,
     CFG_ITEM_DEFAULT, "false", NULL, NULL},
    {"SecureEraseCommand", CFG_TYPE_STR, ITEM(res_store.secure_erase_cmdline), 0, 0, NULL, "15.2.1-",
     "Specify command that will be called when bareos unlinks files."},
    {"LogTimestampFormat", CFG_TYPE_STR, ITEM(res_store.log_timestamp_format), 0, 0, NULL, "15.2.3-", NULL},
    TLS_COMMON_CONFIG(res_store),
    TLS_CERT_CONFIG(res_store),
    {NULL, 0, {0}, 0, 0, NULL, NULL, NULL}};

/**
 * Directors that can speak to the Storage daemon
 */
static ResourceItem dir_items[] = {
    {"Name", CFG_TYPE_NAME, ITEM(res_dir.hdr.name), 0, CFG_ITEM_REQUIRED, NULL, NULL, NULL},
    {"Description", CFG_TYPE_STR, ITEM(res_dir.hdr.desc), 0, 0, NULL, NULL, NULL},
    {"Password", CFG_TYPE_AUTOPASSWORD, ITEM(res_dir.password_), 0, CFG_ITEM_REQUIRED, NULL, NULL, NULL},
    {"Monitor", CFG_TYPE_BOOL, ITEM(res_dir.monitor), 0, 0, NULL, NULL, NULL},
    {"MaximumBandwidthPerJob", CFG_TYPE_SPEED, ITEM(res_dir.max_bandwidth_per_job), 0, 0, NULL, NULL, NULL},
    {"KeyEncryptionKey", CFG_TYPE_AUTOPASSWORD, ITEM(res_dir.keyencrkey), 1, 0, NULL, NULL, NULL},
    TLS_COMMON_CONFIG(res_dir),
    TLS_CERT_CONFIG(res_dir),
    {NULL, 0, {0}, 0, 0, NULL, NULL, NULL}};

/**
 * NDMP DMA's that can speak to the Storage daemon
 */
static ResourceItem ndmp_items[] = {
    {"Name", CFG_TYPE_NAME, ITEM(res_ndmp.hdr.name), 0, CFG_ITEM_REQUIRED, 0, NULL, NULL},
    {"Description", CFG_TYPE_STR, ITEM(res_ndmp.hdr.desc), 0, 0, 0, NULL, NULL},
    {"Username", CFG_TYPE_STR, ITEM(res_ndmp.username), 0, CFG_ITEM_REQUIRED, 0, NULL, NULL},
    {"Password", CFG_TYPE_AUTOPASSWORD, ITEM(res_ndmp.password), 0, CFG_ITEM_REQUIRED, 0, NULL, NULL},
    {"AuthType", CFG_TYPE_AUTHTYPE, ITEM(res_ndmp.AuthType), 0, CFG_ITEM_DEFAULT, "None", NULL, NULL},
    {"LogLevel", CFG_TYPE_PINT32, ITEM(res_ndmp.LogLevel), 0, CFG_ITEM_DEFAULT, "4", NULL, NULL},
    {NULL, 0, {0}, 0, 0, 0, NULL, NULL}};

/**
 * Device definition
 */
static ResourceItem dev_items[] = {
    {"Name", CFG_TYPE_NAME, ITEM(res_dev.hdr.name), 0, CFG_ITEM_REQUIRED, NULL, NULL,
     "Unique identifier of the resource."},
    {"Description", CFG_TYPE_STR, ITEM(res_dev.hdr.desc), 0, 0, NULL, NULL,
     "The Description directive provides easier human recognition, but is not used by Bareos directly."},
    {"MediaType", CFG_TYPE_STRNAME, ITEM(res_dev.media_type), 0, CFG_ITEM_REQUIRED, NULL, NULL, NULL},
    {"DeviceType", CFG_TYPE_DEVTYPE, ITEM(res_dev.dev_type), 0, 0, NULL, NULL, NULL},
    {"ArchiveDevice", CFG_TYPE_STRNAME, ITEM(res_dev.device_name), 0, CFG_ITEM_REQUIRED, NULL, NULL, NULL},
    {"DeviceOptions", CFG_TYPE_STR, ITEM(res_dev.device_options), 0, 0, NULL, "15.2.0-", NULL},
    {"DiagnosticDevice", CFG_TYPE_STRNAME, ITEM(res_dev.diag_device_name), 0, 0, NULL, NULL, NULL},
    {"HardwareEndOfFile", CFG_TYPE_BIT, ITEM(res_dev.cap_bits), CAP_EOF, CFG_ITEM_DEFAULT, "on", NULL, NULL},
    {"HardwareEndOfMedium", CFG_TYPE_BIT, ITEM(res_dev.cap_bits), CAP_EOM, CFG_ITEM_DEFAULT, "on", NULL, NULL},
    {"BackwardSpaceRecord", CFG_TYPE_BIT, ITEM(res_dev.cap_bits), CAP_BSR, CFG_ITEM_DEFAULT, "on", NULL, NULL},
    {"BackwardSpaceFile", CFG_TYPE_BIT, ITEM(res_dev.cap_bits), CAP_BSF, CFG_ITEM_DEFAULT, "on", NULL, NULL},
    {"BsfAtEom", CFG_TYPE_BIT, ITEM(res_dev.cap_bits), CAP_BSFATEOM, CFG_ITEM_DEFAULT, "off", NULL, NULL},
    {"TwoEof", CFG_TYPE_BIT, ITEM(res_dev.cap_bits), CAP_TWOEOF, CFG_ITEM_DEFAULT, "off", NULL, NULL},
    {"ForwardSpaceRecord", CFG_TYPE_BIT, ITEM(res_dev.cap_bits), CAP_FSR, CFG_ITEM_DEFAULT, "on", NULL, NULL},
    {"ForwardSpaceFile", CFG_TYPE_BIT, ITEM(res_dev.cap_bits), CAP_FSF, CFG_ITEM_DEFAULT, "on", NULL, NULL},
    {"FastForwardSpaceFile", CFG_TYPE_BIT, ITEM(res_dev.cap_bits), CAP_FASTFSF, CFG_ITEM_DEFAULT, "on", NULL,
     NULL},
    {"RemovableMedia", CFG_TYPE_BIT, ITEM(res_dev.cap_bits), CAP_REM, CFG_ITEM_DEFAULT, "on", NULL, NULL},
    {"RandomAccess", CFG_TYPE_BIT, ITEM(res_dev.cap_bits), CAP_RACCESS, CFG_ITEM_DEFAULT, "off", NULL, NULL},
    {"AutomaticMount", CFG_TYPE_BIT, ITEM(res_dev.cap_bits), CAP_AUTOMOUNT, CFG_ITEM_DEFAULT, "off", NULL,
     NULL},
    {"LabelMedia", CFG_TYPE_BIT, ITEM(res_dev.cap_bits), CAP_LABEL, CFG_ITEM_DEFAULT, "off", NULL, NULL},
    {"AlwaysOpen", CFG_TYPE_BIT, ITEM(res_dev.cap_bits), CAP_ALWAYSOPEN, CFG_ITEM_DEFAULT, "on", NULL, NULL},
    {"Autochanger", CFG_TYPE_BIT, ITEM(res_dev.cap_bits), CAP_AUTOCHANGER, CFG_ITEM_DEFAULT, "off", NULL,
     NULL},
    {"CloseOnPoll", CFG_TYPE_BIT, ITEM(res_dev.cap_bits), CAP_CLOSEONPOLL, CFG_ITEM_DEFAULT, "off", NULL,
     NULL},
    {"BlockPositioning", CFG_TYPE_BIT, ITEM(res_dev.cap_bits), CAP_POSITIONBLOCKS, CFG_ITEM_DEFAULT, "on",
     NULL, NULL},
    {"UseMtiocget", CFG_TYPE_BIT, ITEM(res_dev.cap_bits), CAP_MTIOCGET, CFG_ITEM_DEFAULT, "on", NULL, NULL},
    {"CheckLabels", CFG_TYPE_BIT, ITEM(res_dev.cap_bits), CAP_CHECKLABELS, CFG_ITEM_DEFAULT, "off", NULL,
     NULL},
    {"RequiresMount", CFG_TYPE_BIT, ITEM(res_dev.cap_bits), CAP_REQMOUNT, CFG_ITEM_DEFAULT, "off", NULL, NULL},
    {"OfflineOnUnmount", CFG_TYPE_BIT, ITEM(res_dev.cap_bits), CAP_OFFLINEUNMOUNT, CFG_ITEM_DEFAULT, "off",
     NULL, NULL},
    {"BlockChecksum", CFG_TYPE_BIT, ITEM(res_dev.cap_bits), CAP_BLOCKCHECKSUM, CFG_ITEM_DEFAULT, "on", NULL,
     NULL},
    {"AutoSelect", CFG_TYPE_BOOL, ITEM(res_dev.autoselect), 0, CFG_ITEM_DEFAULT, "true", NULL, NULL},
    {"ChangerDevice", CFG_TYPE_STRNAME, ITEM(res_dev.changer_name), 0, 0, NULL, NULL, NULL},
    {"ChangerCommand", CFG_TYPE_STRNAME, ITEM(res_dev.changer_command), 0, 0, NULL, NULL, NULL},
    {"AlertCommand", CFG_TYPE_STRNAME, ITEM(res_dev.alert_command), 0, 0, NULL, NULL, NULL},
    {"MaximumChangerWait", CFG_TYPE_TIME, ITEM(res_dev.max_changer_wait), 0, CFG_ITEM_DEFAULT,
     "300" /* 5 minutes */, NULL, NULL},
    {"MaximumOpenWait", CFG_TYPE_TIME, ITEM(res_dev.max_open_wait), 0, CFG_ITEM_DEFAULT, "300" /* 5 minutes */,
     NULL, NULL},
    {"MaximumOpenVolumes", CFG_TYPE_PINT32, ITEM(res_dev.max_open_vols), 0, CFG_ITEM_DEFAULT, "1", NULL, NULL},
    {"MaximumNetworkBufferSize", CFG_TYPE_PINT32, ITEM(res_dev.max_network_buffer_size), 0, 0, NULL, NULL,
     NULL},
    {"VolumePollInterval", CFG_TYPE_TIME, ITEM(res_dev.vol_poll_interval), 0, CFG_ITEM_DEFAULT,
     "300" /* 5 minutes */, NULL, NULL},
    {"MaximumRewindWait", CFG_TYPE_TIME, ITEM(res_dev.max_rewind_wait), 0, CFG_ITEM_DEFAULT,
     "300" /* 5 minutes */, NULL, NULL},
    {"LabelBlockSize", CFG_TYPE_PINT32, ITEM(res_dev.label_block_size), 0, CFG_ITEM_DEFAULT,
     "64512" /* DEFAULT_BLOCK_SIZE */, NULL, NULL},
    {"MinimumBlockSize", CFG_TYPE_PINT32, ITEM(res_dev.min_block_size), 0, 0, NULL, NULL, NULL},
    {"MaximumBlockSize", CFG_TYPE_MAXBLOCKSIZE, ITEM(res_dev.max_block_size), 0, 0, NULL, NULL, NULL},
    {"MaximumVolumeSize", CFG_TYPE_SIZE64, ITEM(res_dev.max_volume_size), 0, CFG_ITEM_DEPRECATED, NULL, NULL,
     NULL},
    {"MaximumFileSize", CFG_TYPE_SIZE64, ITEM(res_dev.max_file_size), 0, CFG_ITEM_DEFAULT, "1000000000", NULL,
     NULL},
    {"VolumeCapacity", CFG_TYPE_SIZE64, ITEM(res_dev.volume_capacity), 0, 0, NULL, NULL, NULL},
    {"MaximumConcurrentJobs", CFG_TYPE_PINT32, ITEM(res_dev.max_concurrent_jobs), 0, 0, NULL, NULL, NULL},
    {"SpoolDirectory", CFG_TYPE_DIR, ITEM(res_dev.spool_directory), 0, 0, NULL, NULL, NULL},
    {"MaximumSpoolSize", CFG_TYPE_SIZE64, ITEM(res_dev.max_spool_size), 0, 0, NULL, NULL, NULL},
    {"MaximumJobSpoolSize", CFG_TYPE_SIZE64, ITEM(res_dev.max_job_spool_size), 0, 0, NULL, NULL, NULL},
    {"DriveIndex", CFG_TYPE_PINT16, ITEM(res_dev.drive_index), 0, 0, NULL, NULL, NULL},
    {"MaximumPartSize", CFG_TYPE_SIZE64, ITEM(res_dev.max_part_size), 0, CFG_ITEM_DEPRECATED, NULL, NULL,
     NULL},
    {"MountPoint", CFG_TYPE_STRNAME, ITEM(res_dev.mount_point), 0, 0, NULL, NULL, NULL},
    {"MountCommand", CFG_TYPE_STRNAME, ITEM(res_dev.mount_command), 0, 0, NULL, NULL, NULL},
    {"UnmountCommand", CFG_TYPE_STRNAME, ITEM(res_dev.unmount_command), 0, 0, NULL, NULL, NULL},
    {"WritePartCommand", CFG_TYPE_STRNAME, ITEM(res_dev.write_part_command), 0, CFG_ITEM_DEPRECATED, NULL,
     NULL, NULL},
    {"FreeSpaceCommand", CFG_TYPE_STRNAME, ITEM(res_dev.free_space_command), 0, CFG_ITEM_DEPRECATED, NULL,
     NULL, NULL},
    {"LabelType", CFG_TYPE_LABEL, ITEM(res_dev.label_type), 0, 0, NULL, NULL, NULL},
    {"NoRewindOnClose", CFG_TYPE_BOOL, ITEM(res_dev.norewindonclose), 0, CFG_ITEM_DEFAULT, "true", NULL, NULL},
    {"DriveTapeAlertEnabled", CFG_TYPE_BOOL, ITEM(res_dev.drive_tapealert_enabled), 0, 0, NULL, NULL, NULL},
    {"DriveCryptoEnabled", CFG_TYPE_BOOL, ITEM(res_dev.drive_crypto_enabled), 0, 0, NULL, NULL, NULL},
    {"QueryCryptoStatus", CFG_TYPE_BOOL, ITEM(res_dev.query_crypto_status), 0, 0, NULL, NULL, NULL},
    {"AutoDeflate", CFG_TYPE_IODIRECTION, ITEM(res_dev.autodeflate), 0, 0, NULL, "13.4.0-", NULL},
    {"AutoDeflateAlgorithm", CFG_TYPE_CMPRSALGO, ITEM(res_dev.autodeflate_algorithm), 0, 0, NULL, "13.4.0-",
     NULL},
    {"AutoDeflateLevel", CFG_TYPE_PINT16, ITEM(res_dev.autodeflate_level), 0, CFG_ITEM_DEFAULT, "6", "13.4.0-",
     NULL},
    {"AutoInflate", CFG_TYPE_IODIRECTION, ITEM(res_dev.autoinflate), 0, 0, NULL, "13.4.0-", NULL},
    {"CollectStatistics", CFG_TYPE_BOOL, ITEM(res_dev.collectstats), 0, CFG_ITEM_DEFAULT, "true", NULL, NULL},
    {"EofOnErrorIsEot", CFG_TYPE_BOOL, ITEM(res_dev.eof_on_error_is_eot), 0, CFG_ITEM_DEFAULT, NULL, "18.2.4-",
     "If Yes, Bareos will treat any read error at an end-of-file mark as end-of-tape. You should only set "
     "this option if your tape-drive fails to detect end-of-tape while reading."},
    {NULL, 0, {0}, 0, 0, NULL, NULL, NULL}};

/**
 * Autochanger definition
 */
static ResourceItem changer_items[] = {
    {"Name", CFG_TYPE_NAME, ITEM(res_changer.hdr.name), 0, CFG_ITEM_REQUIRED, NULL, NULL, NULL},
    {"Description", CFG_TYPE_STR, ITEM(res_changer.hdr.desc), 0, 0, NULL, NULL, NULL},
    {"Device", CFG_TYPE_ALIST_RES, ITEM(res_changer.device), R_DEVICE, CFG_ITEM_REQUIRED, NULL, NULL, NULL},
    {"ChangerDevice", CFG_TYPE_STRNAME, ITEM(res_changer.changer_name), 0, CFG_ITEM_REQUIRED, NULL, NULL,
     NULL},
    {"ChangerCommand", CFG_TYPE_STRNAME, ITEM(res_changer.changer_command), 0, CFG_ITEM_REQUIRED, NULL, NULL,
     NULL},
    {NULL, 0, {0}, 0, 0, NULL, NULL, NULL}};

// { "mountanonymousvolumes", CFG_TYPE_BIT, ITEM(res_dev.cap_bits), CAP_ANONVOLS, CFG_ITEM_DEFAULT, "off" },

/**
 * Message resource
 */
#include "lib/msg_res.h"
#include "lib/json.h"
#include "include/jcr.h"

/**
 * This is the master resource definition
 */
static ResourceTable resources[] = {
    {"Director", dir_items, R_DIRECTOR, sizeof(DirectorResource),
     [](void *res) { return new ((DirectorResource *)res) DirectorResource(); }},
    {"Ndmp", ndmp_items, R_NDMP, sizeof(NdmpResource)},
    {"Storage", store_items, R_STORAGE, sizeof(StorageResource),
     [](void *res) { return new ((StorageResource *)res) StorageResource(); }},
    {"Device", dev_items, R_DEVICE, sizeof(DeviceResource)},
    {"Messages", msgs_items, R_MSGS, sizeof(MessagesResource)},
    {"Autochanger", changer_items, R_AUTOCHANGER, sizeof(AutochangerResource)},
    {NULL, NULL, 0}};

/**
 * Authentication methods
 */
static struct s_kw authmethods[] = {{"None", AT_NONE}, {"Clear", AT_CLEAR}, {"MD5", AT_MD5}, {NULL, 0}};

/**
 * Device types
 *
 * device type, device code = token
 */
static s_kw dev_types[] = {{"file", B_FILE_DEV},
                           {"tape", B_TAPE_DEV},
                           {"fifo", B_FIFO_DEV},
                           {"vtl", B_VTL_DEV},
                           {"gfapi", B_GFAPI_DEV},
                           /* compatibility: object have been renamed to droplet */
                           {"object", B_DROPLET_DEV},
                           {"droplet", B_DROPLET_DEV},
                           {"rados", B_RADOS_DEV},
                           {"cephfs", B_CEPHFS_DEV},
                           {"elasto", B_ELASTO_DEV},
                           {NULL, 0}};

/**
 * IO directions.
 */
static s_kw io_directions[] = {{"in", IO_DIRECTION_IN},
                               {"out", IO_DIRECTION_OUT},
                               {"both", IO_DIRECTION_INOUT},
                               {NULL, 0}};

/**
 * Compression algorithms
 */
static s_kw compression_algorithms[] = {{"gzip", COMPRESS_GZIP},   {"lzo", COMPRESS_LZO1X},
                                        {"lzfast", COMPRESS_FZFZ}, {"lz4", COMPRESS_FZ4L},
                                        {"lz4hc", COMPRESS_FZ4H},  {NULL, 0}};

/**
 * Store authentication type (Mostly for NDMP like clear or MD5).
 */
static void StoreAuthtype(LEX *lc, ResourceItem *item, int index, int pass)
{
  int i;

  LexGetToken(lc, BCT_NAME);
  /*
   * Store the type both pass 1 and pass 2
   */
  for (i = 0; authmethods[i].name; i++) {
    if (Bstrcasecmp(lc->str, authmethods[i].name)) {
      *(uint32_t *)(item->value) = authmethods[i].token;
      i                          = 0;
      break;
    }
  }
  if (i != 0) { scan_err1(lc, _("Expected a Authentication Type keyword, got: %s"), lc->str); }
  ScanToEol(lc);
  SetBit(index, res_all.hdr.item_present);
  ClearBit(index, res_all.hdr.inherit_content);
}

/**
 * Store password either clear if for NDMP or MD5 hashed for native.
 */
static void StoreAutopassword(LEX *lc, ResourceItem *item, int index, int pass)
{
  switch (res_all.hdr.rcode) {
    case R_DIRECTOR:
      /*
       * As we need to store both clear and MD5 hashed within the same
       * resource class we use the item->code as a hint default is 0
       * and for clear we need a code of 1.
       */
      switch (item->code) {
        case 1:
          my_config->StoreResource(CFG_TYPE_CLEARPASSWORD, lc, item, index, pass);
          break;
        default:
          my_config->StoreResource(CFG_TYPE_MD5PASSWORD, lc, item, index, pass);
          break;
      }
      break;
    case R_NDMP:
      my_config->StoreResource(CFG_TYPE_CLEARPASSWORD, lc, item, index, pass);
      break;
    default:
      my_config->StoreResource(CFG_TYPE_MD5PASSWORD, lc, item, index, pass);
      break;
  }
}
/**
 * Store Device Type (File, FIFO, Tape)
 */
static void StoreDevtype(LEX *lc, ResourceItem *item, int index, int pass)
{
  int i;

  LexGetToken(lc, BCT_NAME);
  /*
   * Store the label pass 2 so that type is defined
   */
  for (i = 0; dev_types[i].name; i++) {
    if (Bstrcasecmp(lc->str, dev_types[i].name)) {
      *(uint32_t *)(item->value) = dev_types[i].token;
      i                          = 0;
      break;
    }
  }
  if (i != 0) { scan_err1(lc, _("Expected a Device Type keyword, got: %s"), lc->str); }
  ScanToEol(lc);
  SetBit(index, res_all.hdr.item_present);
  ClearBit(index, res_all.hdr.inherit_content);
}

/**
 * Store Maximum Block Size, and check it is not greater than MAX_BLOCK_LENGTH
 */
static void StoreMaxblocksize(LEX *lc, ResourceItem *item, int index, int pass)
{
  my_config->StoreResource(CFG_TYPE_SIZE32, lc, item, index, pass);
  if (*(uint32_t *)(item->value) > MAX_BLOCK_LENGTH) {
    scan_err2(lc, _("Maximum Block Size configured value %u is greater than allowed maximum: %u"),
              *(uint32_t *)(item->value), MAX_BLOCK_LENGTH);
  }
}

/**
 * Store the IO direction on a certain device.
 */
static void StoreIoDirection(LEX *lc, ResourceItem *item, int index, int pass)
{
  int i;

  LexGetToken(lc, BCT_NAME);
  for (i = 0; io_directions[i].name; i++) {
    if (Bstrcasecmp(lc->str, io_directions[i].name)) {
      *(uint16_t *)(item->value) = io_directions[i].token & 0xffff;
      i                          = 0;
      break;
    }
  }
  if (i != 0) { scan_err1(lc, _("Expected a IO direction keyword, got: %s"), lc->str); }
  ScanToEol(lc);
  SetBit(index, res_all.hdr.item_present);
  ClearBit(index, res_all.hdr.inherit_content);
}

/**
 * Store the compression algorithm to use on a certain device.
 */
static void StoreCompressionalgorithm(LEX *lc, ResourceItem *item, int index, int pass)
{
  int i;

  LexGetToken(lc, BCT_NAME);
  for (i = 0; compression_algorithms[i].name; i++) {
    if (Bstrcasecmp(lc->str, compression_algorithms[i].name)) {
      *(uint32_t *)(item->value) = compression_algorithms[i].token & 0xffffffff;
      i                          = 0;
      break;
    }
  }
  if (i != 0) { scan_err1(lc, _("Expected a Compression algorithm keyword, got: %s"), lc->str); }
  ScanToEol(lc);
  SetBit(index, res_all.hdr.item_present);
  ClearBit(index, res_all.hdr.inherit_content);
}

/**
 * callback function for init_resource
 * See ../lib/parse_conf.c, function InitResource, for more generic handling.
 */
static void InitResourceCb(ResourceItem *item, int pass)
{
  switch (pass) {
    case 1:
      switch (item->type) {
        case CFG_TYPE_AUTHTYPE:
          for (int i = 0; authmethods[i].name; i++) {
            if (Bstrcasecmp(item->default_value, authmethods[i].name)) {
              *(uint32_t *)(item->value) = authmethods[i].token;
            }
          }
          break;
        default:
          break;
      }
      break;
    default:
      break;
  }
}

/**
 * callback function for parse_config
 * See ../lib/parse_conf.c, function ParseConfig, for more generic handling.
 */
static void ParseConfigCb(LEX *lc, ResourceItem *item, int index, int pass)
{
  switch (item->type) {
    case CFG_TYPE_AUTOPASSWORD:
      StoreAutopassword(lc, item, index, pass);
      break;
    case CFG_TYPE_AUTHTYPE:
      StoreAuthtype(lc, item, index, pass);
      break;
    case CFG_TYPE_DEVTYPE:
      StoreDevtype(lc, item, index, pass);
      break;
    case CFG_TYPE_MAXBLOCKSIZE:
      StoreMaxblocksize(lc, item, index, pass);
      break;
    case CFG_TYPE_IODIRECTION:
      StoreIoDirection(lc, item, index, pass);
      break;
    case CFG_TYPE_CMPRSALGO:
      StoreCompressionalgorithm(lc, item, index, pass);
      break;
    default:
      break;
  }
}

static void ConfigReadyCallback(ConfigurationParser &my_config)
{
  std::map<int, std::string> map{{R_DIRECTOR, "R_DIRECTOR"},
                                 {R_JOB, "R_JOB"}, /* needed for client name conversion */
                                 {R_NDMP, "R_NDMP"},
                                 {R_STORAGE, "R_STORAGE"},
                                 {R_MSGS, "R_MSGS"},
                                 {R_DEVICE, "R_DEVICE"},
                                 {R_AUTOCHANGER, "R_AUTOCHANGER"}};
  my_config.InitializeQualifiedResourceNameTypeConverter(map);
}

ConfigurationParser *InitSdConfig(const char *configfile, int exit_code)
{
  ConfigurationParser *config =
      new ConfigurationParser(configfile, nullptr, nullptr, InitResourceCb, ParseConfigCb, nullptr, exit_code,
                              (void *)&res_all, res_all_size, R_FIRST, R_LAST, resources, res_head,
                              default_config_filename.c_str(), "bareos-sd.d", ConfigReadyCallback,
                              SaveResource, DumpResource, FreeResource);
  if (config) { config->r_own_ = R_STORAGE; }
  return config;
}

bool ParseSdConfig(const char *configfile, int exit_code)
{
  bool retval;

  retval = my_config->ParseConfig();

  if (retval) {
    me = (StorageResource *)my_config->GetNextRes(R_STORAGE, NULL);
    if (!me) {
      Emsg1(exit_code, 0, _("No Storage resource defined in %s. Cannot continue.\n"), configfile);
      return retval;
    }

#if defined(HAVE_DYNAMIC_SD_BACKENDS)
    SdSetBackendDirs(me->backend_directories);
#endif
  }

  return retval;
}

/**
 * Print configuration file schema in json format
 */
#ifdef HAVE_JANSSON
bool PrintConfigSchemaJson(PoolMem &buffer)
{
  ResourceTable *resources = my_config->resources_;

  InitializeJson();

  json_t *json = json_object();
  json_object_set_new(json, "format-version", json_integer(2));
  json_object_set_new(json, "component", json_string("bareos-sd"));
  json_object_set_new(json, "version", json_string(VERSION));

  /*
   * Resources
   */
  json_t *resource = json_object();
  json_object_set(json, "resource", resource);
  json_t *bareos_sd = json_object();
  json_object_set(resource, "bareos-sd", bareos_sd);

  for (int r = 0; resources[r].name; r++) {
    ResourceTable resource = my_config->resources_[r];
    json_object_set(bareos_sd, resource.name, json_items(resource.items));
  }

  PmStrcat(buffer, json_dumps(json, JSON_INDENT(2)));
  json_decref(json);

  return true;
}
#else
bool PrintConfigSchemaJson(PoolMem &buffer)
{
  PmStrcat(buffer, "{ \"success\": false, \"message\": \"not available\" }");
  return false;
}
#endif

static void DumpResource(int type,
                  CommonResourceHeader *reshdr,
                  void sendit(void *sock, const char *fmt, ...),
                  void *sock,
                  bool hide_sensitive_data,
                  bool verbose)
{
  PoolMem buf;
  UnionOfResources *res = (UnionOfResources *)reshdr;
  BareosResource *resclass;
  int recurse = 1;

  if (res == NULL) {
    sendit(sock, _("Warning: no \"%s\" resource (%d) defined.\n"), my_config->res_to_str(type), type);
    return;
  }

  if (type < 0) { /* no recursion */
    type    = -type;
    recurse = 0;
  }

  switch (type) {
    case R_MSGS: {
      MessagesResource *resclass = (MessagesResource *)reshdr;
      resclass->PrintConfig(buf);
      break;
    }
    default:
      resclass = (BareosResource *)reshdr;
      resclass->PrintConfig(buf, *my_config);
      break;
  }
  sendit(sock, "%s", buf.c_str());

  if (recurse && res->res_dir.hdr.next) {
    my_config->DumpResourceCb_(type, (CommonResourceHeader *)res->res_dir.hdr.next, sendit, sock, hide_sensitive_data,
                 verbose);
  }
}

/**
 * Save the new resource by chaining it into the head list for
 * the resource. If this is pass 2, we update any resource
 * or alist pointers.
 */
static bool SaveResource(int type, ResourceItem *items, int pass)
{
  UnionOfResources *res;
  int rindex = type - R_FIRST;
  int i;
  int error = 0;

  /*
   * Ensure that all required items are present
   */
  for (i = 0; items[i].name; i++) {
    if (items[i].flags & CFG_ITEM_REQUIRED) {
      if (!BitIsSet(i, res_all.res_dir.hdr.item_present)) {
        Emsg2(M_ERROR_TERM, 0, _("\"%s\" item is required in \"%s\" resource, but not found.\n"),
              items[i].name, resources[rindex].name);
      }
    }
    /*
     * If this triggers, take a look at lib/parse_conf.h
     */
    if (i >= MAX_RES_ITEMS) {
      Emsg1(M_ERROR_TERM, 0, _("Too many items in \"%s\" resource\n"), resources[rindex].name);
    }
  }

  /*
   * During pass 2, we looked up pointers to all the resources
   * referrenced in the current resource, , now we
   * must copy their address from the static record to the allocated
   * record.
   */
  if (pass == 2) {
    DeviceResource *dev = nullptr;
    int errstat;

    switch (type) {
      case R_DEVICE:
      case R_MSGS:
      case R_NDMP:
        /*
         * Resources not containing a resource
         */
        break;
      case R_DIRECTOR:
        /*
         * Resources containing a resource or an alist
         */
        if ((res = (UnionOfResources *)my_config->GetResWithName(R_DIRECTOR, res_all.res_dir.name())) ==
            NULL) {
          Emsg1(M_ERROR_TERM, 0, _("Cannot find Director resource %s\n"), res_all.res_dir.name());
        } else {
          res->res_dir.tls_cert_.allowed_certificate_common_names_ =
              res_all.res_dir.tls_cert_.allowed_certificate_common_names_;
        }
        break;
      case R_STORAGE:
        if ((res = (UnionOfResources *)my_config->GetResWithName(R_STORAGE, res_all.res_store.name())) ==
            NULL) {
          Emsg1(M_ERROR_TERM, 0, _("Cannot find Storage resource %s\n"), res_all.res_store.name());
        } else {
          res->res_store.plugin_names        = res_all.res_store.plugin_names;
          res->res_store.messages            = res_all.res_store.messages;
          res->res_store.backend_directories = res_all.res_store.backend_directories;
          res->res_store.tls_cert_.allowed_certificate_common_names_ =
              res_all.res_store.tls_cert_.allowed_certificate_common_names_;
        }
        break;
      case R_AUTOCHANGER:
        if ((res = (UnionOfResources *)my_config->GetResWithName(type, res_all.res_changer.name())) == NULL) {
          Emsg1(M_ERROR_TERM, 0, _("Cannot find AutoChanger resource %s\n"), res_all.res_changer.name());
        } else {
          /*
           * We must explicitly copy the device alist pointer
           */
          res->res_changer.device = res_all.res_changer.device;

          /*
           * Now update each device in this resource to point back to the changer resource.
           */
          foreach_alist (dev, res->res_changer.device) {
            dev->changer_res = (AutochangerResource *)&res->res_changer;
          }

          if ((errstat = RwlInit(&res->res_changer.changer_lock, PRIO_SD_ACH_ACCESS)) != 0) {
            BErrNo be;
            Jmsg1(NULL, M_ERROR_TERM, 0, _("Unable to init lock: ERR=%s\n"), be.bstrerror(errstat));
          }
        }
        break;
      default:
        printf(_("Unknown resource type %d\n"), type);
        error = 1;
        break;
    }

    if (res_all.res_dir.hdr.name) {
      free(res_all.res_dir.hdr.name);
      res_all.res_dir.hdr.name = NULL;
    }

    if (res_all.res_dir.hdr.desc) {
      free(res_all.res_dir.hdr.desc);
      res_all.res_dir.hdr.desc = NULL;
    }

    return (error == 0);
  }

  /*
   * Common
   */
  if (!error) {
    res = (UnionOfResources *)malloc(resources[rindex].size);
    memcpy(res, &res_all, resources[rindex].size);
    if (!res_head[rindex]) {
      res_head[rindex] = (CommonResourceHeader *)res; /* store first entry */
    } else {
      CommonResourceHeader *next, *last;
      /*
       * Add new res to end of chain
       */
      for (last = next = res_head[rindex]; next; next = next->next) {
        last = next;
        if (bstrcmp(next->name, res->res_dir.name())) {
          Emsg2(M_ERROR_TERM, 0,
                _("Attempt to define second \"%s\" resource named \"%s\" is not permitted.\n"),
                resources[rindex].name, res->res_dir.name());
        }
      }
      last->next = (CommonResourceHeader *)res;
      Dmsg2(90, "Inserting %s res: %s\n", my_config->res_to_str(type), res->res_dir.name());
    }
  }
  return (error == 0);
}

/**
 * Free memory of resource.
 * NB, we don't need to worry about freeing any references
 * to other resources as they will be freed when that
 * resource chain is traversed.  Mainly we worry about freeing
 * allocated strings (names).
 */
static void FreeResource(CommonResourceHeader *sres, int type)
{
  CommonResourceHeader *nres;
  UnionOfResources *res = (UnionOfResources *)sres;

  if (res == NULL) return;

  /*
   * Common stuff -- free the resource name
   */
  nres = (CommonResourceHeader *)res->res_dir.hdr.next;
  if (res->res_dir.hdr.name) { free(res->res_dir.hdr.name); }
  if (res->res_dir.hdr.desc) { free(res->res_dir.hdr.desc); }

  switch (type) {
    case R_DIRECTOR:
      if (res->res_dir.password_.value) { free(res->res_dir.password_.value); }
      if (res->res_dir.address) { free(res->res_dir.address); }
      if (res->res_dir.keyencrkey.value) { free(res->res_dir.keyencrkey.value); }
      if (res->res_dir.tls_cert_.allowed_certificate_common_names_) {
        res->res_dir.tls_cert_.allowed_certificate_common_names_->destroy();
        free(res->res_dir.tls_cert_.allowed_certificate_common_names_);
      }
<<<<<<< HEAD
      if (res->res_dir.tls_cert.CaCertfile) { delete res->res_dir.tls_cert.CaCertfile; }
      if (res->res_dir.tls_cert.CaCertdir) { delete res->res_dir.tls_cert.CaCertdir; }
      if (res->res_dir.tls_cert.crlfile) { delete res->res_dir.tls_cert.crlfile; }
      if (res->res_dir.tls_cert.certfile) { delete res->res_dir.tls_cert.certfile; }
      if (res->res_dir.tls_cert.keyfile) { delete res->res_dir.tls_cert.keyfile; }
      if (res->res_dir.tls_cert.cipherlist) { delete res->res_dir.tls_cert.cipherlist; }
      if (res->res_dir.tls_cert.dhfile) { delete res->res_dir.tls_cert.dhfile; }
      if (res->res_dir.tls_cert.pem_message) { delete res->res_dir.tls_cert.pem_message; }
=======
      if (res->res_dir.tls_cert_.ca_certfile_) { delete res->res_dir.tls_cert_.ca_certfile_; }
      if (res->res_dir.tls_cert_.ca_certdir_) { delete res->res_dir.tls_cert_.ca_certdir_; }
      if (res->res_dir.tls_cert_.crlfile_) { delete res->res_dir.tls_cert_.crlfile_; }
      if (res->res_dir.tls_cert_.certfile_) { delete res->res_dir.tls_cert_.certfile_; }
      if (res->res_dir.tls_cert_.keyfile_) { delete res->res_dir.tls_cert_.keyfile_; }
      if (res->res_dir.cipherlist_) { delete res->res_dir.cipherlist_; }
      if (res->res_dir.tls_cert_.dhfile_) { delete res->res_dir.tls_cert_.dhfile_; }
      if (res->res_dir.tls_cert_.pem_message_) { delete res->res_dir.tls_cert_.pem_message_; }
>>>>>>> 79716704
      break;
    case R_NDMP:
      if (res->res_ndmp.username) { free(res->res_ndmp.username); }
      if (res->res_ndmp.password.value) { free(res->res_ndmp.password.value); }
      break;
    case R_AUTOCHANGER:
      if (res->res_changer.changer_name) { free(res->res_changer.changer_name); }
      if (res->res_changer.changer_command) { free(res->res_changer.changer_command); }
      if (res->res_changer.device) { delete res->res_changer.device; }
      RwlDestroy(&res->res_changer.changer_lock);
      break;
    case R_STORAGE:
      if (res->res_store.SDaddrs) { FreeAddresses(res->res_store.SDaddrs); }
      if (res->res_store.SDsrc_addr) { FreeAddresses(res->res_store.SDsrc_addr); }
      if (res->res_store.NDMPaddrs) { FreeAddresses(res->res_store.NDMPaddrs); }
      if (res->res_store.working_directory) { free(res->res_store.working_directory); }
      if (res->res_store.pid_directory) { free(res->res_store.pid_directory); }
      if (res->res_store.subsys_directory) { free(res->res_store.subsys_directory); }
      if (res->res_store.plugin_directory) { free(res->res_store.plugin_directory); }
      if (res->res_store.plugin_names) { delete res->res_store.plugin_names; }
      if (res->res_store.scripts_directory) { free(res->res_store.scripts_directory); }
      if (res->res_store.backend_directories) { delete res->res_store.backend_directories; }
      if (res->res_store.verid) { free(res->res_store.verid); }
      if (res->res_store.secure_erase_cmdline) { free(res->res_store.secure_erase_cmdline); }
      if (res->res_store.log_timestamp_format) { free(res->res_store.log_timestamp_format); }
      if (res->res_store.tls_cert_.allowed_certificate_common_names_) {
        res->res_store.tls_cert_.allowed_certificate_common_names_->destroy();
        free(res->res_store.tls_cert_.allowed_certificate_common_names_);
      }
<<<<<<< HEAD
      if (res->res_store.tls_cert.CaCertfile) { delete res->res_store.tls_cert.CaCertfile; }
      if (res->res_store.tls_cert.CaCertdir) { delete res->res_store.tls_cert.CaCertdir; }
      if (res->res_store.tls_cert.crlfile) { delete res->res_store.tls_cert.crlfile; }
      if (res->res_store.tls_cert.certfile) { delete res->res_store.tls_cert.certfile; }
      if (res->res_store.tls_cert.keyfile) { delete res->res_store.tls_cert.keyfile; }
      if (res->res_store.tls_cert.cipherlist) { delete res->res_store.tls_cert.cipherlist; }
      if (res->res_store.tls_cert.dhfile) { delete res->res_store.tls_cert.dhfile; }
      if (res->res_store.tls_cert.pem_message) { delete res->res_store.tls_cert.pem_message; }
=======
      if (res->res_store.tls_cert_.ca_certfile_) { delete res->res_store.tls_cert_.ca_certfile_; }
      if (res->res_store.tls_cert_.ca_certdir_) { delete res->res_store.tls_cert_.ca_certdir_; }
      if (res->res_store.tls_cert_.crlfile_) { delete res->res_store.tls_cert_.crlfile_; }
      if (res->res_store.tls_cert_.certfile_) { delete res->res_store.tls_cert_.certfile_; }
      if (res->res_store.tls_cert_.keyfile_) { delete res->res_store.tls_cert_.keyfile_; }
      if (res->res_store.cipherlist_) { delete res->res_store.cipherlist_; }
      if (res->res_store.tls_cert_.dhfile_) { delete res->res_store.tls_cert_.dhfile_; }
      if (res->res_store.tls_cert_.pem_message_) { delete res->res_store.tls_cert_.pem_message_; }
>>>>>>> 79716704
      break;
    case R_DEVICE:
      if (res->res_dev.media_type) { free(res->res_dev.media_type); }
      if (res->res_dev.device_name) { free(res->res_dev.device_name); }
      if (res->res_dev.device_options) { free(res->res_dev.device_options); }
      if (res->res_dev.diag_device_name) { free(res->res_dev.diag_device_name); }
      if (res->res_dev.changer_name) { free(res->res_dev.changer_name); }
      if (res->res_dev.changer_command) { free(res->res_dev.changer_command); }
      if (res->res_dev.alert_command) { free(res->res_dev.alert_command); }
      if (res->res_dev.spool_directory) { free(res->res_dev.spool_directory); }
      if (res->res_dev.mount_point) { free(res->res_dev.mount_point); }
      if (res->res_dev.mount_command) { free(res->res_dev.mount_command); }
      if (res->res_dev.unmount_command) { free(res->res_dev.unmount_command); }
      if (res->res_dev.write_part_command) { free(res->res_dev.write_part_command); }
      if (res->res_dev.free_space_command) { free(res->res_dev.free_space_command); }
      break;
    case R_MSGS:
      if (res->res_msgs.mail_cmd) { free(res->res_msgs.mail_cmd); }
      if (res->res_msgs.operator_cmd) { free(res->res_msgs.operator_cmd); }
      if (res->res_msgs.timestamp_format) { free(res->res_msgs.timestamp_format); }
      FreeMsgsRes((MessagesResource *)res); /* free message resource */
      res = NULL;
      break;
    default:
      Dmsg1(0, _("Unknown resource type %d\n"), type);
      break;
  }
  /*
   * Common stuff again -- free the resource, recurse to next one
   */
  if (res) { free(res); }
  if (nres) { my_config->FreeResourceCb_(nres, type); }
}

} /* namespace storagedaemon  */<|MERGE_RESOLUTION|>--- conflicted
+++ resolved
@@ -822,16 +822,6 @@
         res->res_dir.tls_cert_.allowed_certificate_common_names_->destroy();
         free(res->res_dir.tls_cert_.allowed_certificate_common_names_);
       }
-<<<<<<< HEAD
-      if (res->res_dir.tls_cert.CaCertfile) { delete res->res_dir.tls_cert.CaCertfile; }
-      if (res->res_dir.tls_cert.CaCertdir) { delete res->res_dir.tls_cert.CaCertdir; }
-      if (res->res_dir.tls_cert.crlfile) { delete res->res_dir.tls_cert.crlfile; }
-      if (res->res_dir.tls_cert.certfile) { delete res->res_dir.tls_cert.certfile; }
-      if (res->res_dir.tls_cert.keyfile) { delete res->res_dir.tls_cert.keyfile; }
-      if (res->res_dir.tls_cert.cipherlist) { delete res->res_dir.tls_cert.cipherlist; }
-      if (res->res_dir.tls_cert.dhfile) { delete res->res_dir.tls_cert.dhfile; }
-      if (res->res_dir.tls_cert.pem_message) { delete res->res_dir.tls_cert.pem_message; }
-=======
       if (res->res_dir.tls_cert_.ca_certfile_) { delete res->res_dir.tls_cert_.ca_certfile_; }
       if (res->res_dir.tls_cert_.ca_certdir_) { delete res->res_dir.tls_cert_.ca_certdir_; }
       if (res->res_dir.tls_cert_.crlfile_) { delete res->res_dir.tls_cert_.crlfile_; }
@@ -840,7 +830,6 @@
       if (res->res_dir.cipherlist_) { delete res->res_dir.cipherlist_; }
       if (res->res_dir.tls_cert_.dhfile_) { delete res->res_dir.tls_cert_.dhfile_; }
       if (res->res_dir.tls_cert_.pem_message_) { delete res->res_dir.tls_cert_.pem_message_; }
->>>>>>> 79716704
       break;
     case R_NDMP:
       if (res->res_ndmp.username) { free(res->res_ndmp.username); }
@@ -870,16 +859,6 @@
         res->res_store.tls_cert_.allowed_certificate_common_names_->destroy();
         free(res->res_store.tls_cert_.allowed_certificate_common_names_);
       }
-<<<<<<< HEAD
-      if (res->res_store.tls_cert.CaCertfile) { delete res->res_store.tls_cert.CaCertfile; }
-      if (res->res_store.tls_cert.CaCertdir) { delete res->res_store.tls_cert.CaCertdir; }
-      if (res->res_store.tls_cert.crlfile) { delete res->res_store.tls_cert.crlfile; }
-      if (res->res_store.tls_cert.certfile) { delete res->res_store.tls_cert.certfile; }
-      if (res->res_store.tls_cert.keyfile) { delete res->res_store.tls_cert.keyfile; }
-      if (res->res_store.tls_cert.cipherlist) { delete res->res_store.tls_cert.cipherlist; }
-      if (res->res_store.tls_cert.dhfile) { delete res->res_store.tls_cert.dhfile; }
-      if (res->res_store.tls_cert.pem_message) { delete res->res_store.tls_cert.pem_message; }
-=======
       if (res->res_store.tls_cert_.ca_certfile_) { delete res->res_store.tls_cert_.ca_certfile_; }
       if (res->res_store.tls_cert_.ca_certdir_) { delete res->res_store.tls_cert_.ca_certdir_; }
       if (res->res_store.tls_cert_.crlfile_) { delete res->res_store.tls_cert_.crlfile_; }
@@ -888,7 +867,6 @@
       if (res->res_store.cipherlist_) { delete res->res_store.cipherlist_; }
       if (res->res_store.tls_cert_.dhfile_) { delete res->res_store.tls_cert_.dhfile_; }
       if (res->res_store.tls_cert_.pem_message_) { delete res->res_store.tls_cert_.pem_message_; }
->>>>>>> 79716704
       break;
     case R_DEVICE:
       if (res->res_dev.media_type) { free(res->res_dev.media_type); }
