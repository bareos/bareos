--- conflicted
+++ resolved
@@ -35,14 +35,10 @@
 	cdmi/reqbuilder.c \
 	cdmi/crcmodel.c \
 	cdmi/object_id.c \
-<<<<<<< HEAD
-	cdmi/cdmi.c \
 	swift/backend.c \
 	swift/replyparser.c \
 	swift/reqbuilder.c \
 	swift/swift.c \
-=======
->>>>>>> 35cff00f
 	srws/backend.c \
 	srws/replyparser.c \
 	srws/reqbuilder.c \
