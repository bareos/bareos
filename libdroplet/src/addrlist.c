--- conflicted
+++ resolved
@@ -605,18 +605,6 @@
   if (hbuf == NULL)
     return DPL_FAILURE;
 
-<<<<<<< HEAD
-  ret = dpl_gethostbyname_r(host, &hret, hbuf, sizeof (hbuf),
-                            &hresult, &herr); 
-  if (0 != ret || hresult == NULL) /* workaround for CentOS: see #5748 */
-    {
-      DPL_LOG(NULL, DPL_ERROR, "cannot lookup host %s: %s",
-		host, hstrerror(herr));
-      return DPL_FAILURE;
-    }
-  
-  memcpy(&ip_addr, hresult->h_addr_list[0], hresult->h_length);
-=======
   hret = (struct hostent *) malloc (sizeof(struct hostent));
   if (hret == NULL) {
     free(hbuf);
@@ -632,7 +620,6 @@
     DPL_LOG(NULL, DPL_ERROR, "cannot lookup host %s: %s\n", host, hstrerror(herr));
     return DPL_FAILURE;
   }
->>>>>>> 5421414a
 
   port = atoi(portstr);
 
