/*
 * Copyright (C) 2010 SCALITY SA. All rights reserved.
 * http://www.scality.com
 *
 * Redistribution and use in source and binary forms, with or without
 * modification, are permitted provided that the following conditions are
 * met:
 *
 * Redistributions of source code must retain the above copyright notice,
 * this list of conditions and the following disclaimer.
 *
 * Redistributions in binary form must reproduce the above copyright
 * notice, this list of conditions and the following disclaimer in the
 * documentation and/or other materials provided with the distribution.
 *
 * THIS SOFTWARE IS PROVIDED BY SCALITY SA ``AS IS'' AND ANY EXPRESS OR
 * IMPLIED WARRANTIES, INCLUDING, BUT NOT LIMITED TO, THE IMPLIED
 * WARRANTIES OF MERCHANTABILITY AND FITNESS FOR A PARTICULAR PURPOSE ARE
 * DISCLAIMED. IN NO EVENT SHALL SCALITY SA OR CONTRIBUTORS BE LIABLE FOR
 * ANY DIRECT, INDIRECT, INCIDENTAL, SPECIAL, EXEMPLARY, OR CONSEQUENTIAL
 * DAMAGES (INCLUDING, BUT NOT LIMITED TO, PROCUREMENT OF SUBSTITUTE GOODS
 * OR SERVICES; LOSS OF USE, DATA, OR PROFITS; OR BUSINESS INTERRUPTION)
 * HOWEVER CAUSED AND ON ANY THEORY OF LIABILITY, WHETHER IN CONTRACT,
 * STRICT LIABILITY, OR TORT (INCLUDING NEGLIGENCE OR OTHERWISE) ARISING IN
 * ANY WAY OUT OF THE USE OF THIS SOFTWARE, EVEN IF ADVISED OF THE
 * POSSIBILITY OF SUCH DAMAGE.
 *
 * The views and conclusions contained in the software and documentation
 * are those of the authors and should not be interpreted as representing
 * official policies, either expressed or implied, of SCALITY SA.
 *
 * https://github.com/scality/Droplet
 */
#include "dropletp.h"

/** @file */

<<<<<<< HEAD
/**
 * @defgroup conn Connection management
 * @addtogroup conn
 * @{
 * Connection management routines
 */

//#define DPRINTF(fmt,...) fprintf(stderr, fmt, ##__VA_ARGS__)
=======
/* #define DPRINTF(fmt,...) fprintf(stderr, fmt, ##__VA_ARGS__) */
>>>>>>> 5421414a
#define DPRINTF(fmt,...)

//#define DEBUG

dpl_ctx_t *dpl_default_conn_ctx = NULL;

static u_int
conn_hashcode(const unsigned char *data,
              size_t len)
{
  const unsigned char *p;
  u_int h, g;
  int i = 0;

  h = g = 0;

  for (p=data;i < len;p=p+1,i++)
    {
      h = (h<<4)+(*p);
      if ((g=h&0xf0000000))
        {
          h=h^(g>>24);
          h=h^g;
        }
    }
  return h;
}

static dpl_conn_t *
dpl_conn_get_nolock(dpl_ctx_t *ctx,
                    struct hostent *host, u_short port)
{
  u_int                 bucket;
  struct dpl_hash_info  hash_info;
  dpl_conn_t            *conn;

  memset(&hash_info, 0, sizeof (hash_info));

  memcpy(&hash_info.addr, host->h_addr, host->h_length);
  hash_info.port = port;

  bucket = conn_hashcode((unsigned char *)&hash_info, sizeof (hash_info)) % ctx->n_conn_buckets;

  for (conn = ctx->conn_buckets[bucket];conn;conn = conn->prev) {
    if (!memcmp(&conn->hash_info, &hash_info, sizeof (hash_info)))
      return conn;
  }

  return NULL;
}

static int 
is_usable(dpl_conn_t *conn)
{
  struct pollfd pfd;
  int retval;

  memset(&pfd, 0, sizeof(struct pollfd));

  pfd.fd = conn->fd;
#ifdef POLLRDHUP
  pfd.events = POLLIN|POLLPRI|POLLRDHUP;
#else
  pfd.events = POLLIN|POLLPRI;
#endif

  retval = poll(&pfd, 1, 0);

  switch (retval)
    {
    case 1:
      {
        char  buf[1];
        int   size;

        if (conn->ctx->use_https)
          size = SSL_read(conn->ssl, buf, sizeof(buf));
        else
          size = recv(conn->fd, buf, sizeof(buf), MSG_DONTWAIT|MSG_PEEK);

        if (size == 0) {
          DPRINTF("is_usable: rv %d returning False\n", retval);
          return 0;
        }
      }
      /* fall down */
    case 0:
      DPRINTF("is_usable: rv %d returning True\n", retval);
      return 1;
    default:
      DPRINTF("is_usable: rv %d returning False\n", retval);
      return 0;
    }

  return 0; /* not reached */
}

static void
dpl_conn_add_nolock(dpl_conn_t *conn)
{
  u_int bucket;

  bucket = conn_hashcode((unsigned char *) &conn->hash_info, sizeof (conn->hash_info)) % conn->ctx->n_conn_buckets;

  conn->next = NULL;
  conn->prev = conn->ctx->conn_buckets[bucket];

  if (NULL != conn->ctx->conn_buckets[bucket])
    conn->ctx->conn_buckets[bucket]->next = conn;

  conn->ctx->conn_buckets[bucket] = conn;

}

static void
dpl_conn_remove_nolock(dpl_ctx_t *ctx,
                       dpl_conn_t *conn)
{
  u_int bucket;

  bucket = conn_hashcode((unsigned char *) &conn->hash_info, sizeof (conn->hash_info)) % ctx->n_conn_buckets;

  if (conn->prev)
    conn->prev->next = conn->next;

  if (conn->next)
    conn->next->prev = conn->prev;

  if (ctx->conn_buckets[bucket] == conn)
    ctx->conn_buckets[bucket] = conn->prev;

}

static void
safe_close(int fd)
{
  int ret;

  DPRINTF("closing fd=%d\n", fd);

 retry:
  ret = close(fd);
  if (-1 == ret)
    {
      if (EINTR == errno)
        goto retry;

      return;
    }
}

static void
dpl_conn_free(dpl_conn_t *conn)
{
  if (NULL != conn->ssl)
    SSL_free(conn->ssl);

  if (-1 != conn->fd)
    safe_close(conn->fd);

  if (NULL != conn->read_buf)
    free(conn->read_buf);

  if (NULL != conn->host)
    free(conn->host);

  if (NULL != conn->port)
    free(conn->port);

  free(conn);
}

static void
dpl_conn_terminate_nolock(dpl_conn_t *conn)
{
  DPL_TRACE(conn->ctx, DPL_TRACE_CONN, "conn_terminate conn=%p", conn);

  conn->ctx->n_conn_fds--;
  dpl_conn_free(conn);
}

static int
do_connect(dpl_ctx_t *ctx,
           struct hostent *host, u_short port)
{
<<<<<<< HEAD
  struct sockaddr_in sin;
  int   fd = -1;
  int ret;
  struct pollfd fds;
  int on;
  int error;
  socklen_t errorlen;

  fd = socket(AF_INET, SOCK_STREAM, 0);
  if (-1 == fd)
    {
      DPL_LOG(ctx, DPL_ERROR, "Failed to create socket: %s", strerror(errno));
      goto end;
    }
=======
  int                   fd = -1, ret, on, error;
  struct pollfd         fds;
  socklen_t             errorlen;
  char                  ident[DPL_ADDR_IDENT_STRLEN];
>>>>>>> 5421414a

  fd = socket(host->h_addrtype, SOCK_STREAM, 0);
  if (fd == -1) {
    DPL_TRACE(ctx, DPL_TRACE_ERR, "socket failed");
    goto end;
  }

  on = 1;
  ret = ioctl(fd, FIONBIO, &on);
  if (-1 == ret)
    {
      DPL_LOG(ctx, DPL_ERROR, "ioctl(FIONBIO) failed: %s", strerror(errno));
      safe_close(fd);
      fd = -1;
      goto end;
    }

  dpl_addr_get_ident(host, port, ident, sizeof(ident));
  DPL_TRACE(ctx, DPL_TRACE_CONN, "connect %s", ident);

  if (host->h_addrtype == AF_INET) {
    struct sockaddr_in    sin;

    sin.sin_family = host->h_addrtype;
    sin.sin_port   = htons(port);
    memcpy(&sin.sin_addr, host->h_addr, host->h_length);

    ret = connect(fd, (struct sockaddr *) &sin, sizeof(sin));
  } else {
    struct sockaddr_in6   sin;

    sin.sin6_family = host->h_addrtype;
    sin.sin6_port   = htons(port);
    memcpy(&sin.sin6_addr, host->h_addr, host->h_length);

    ret = connect(fd, (struct sockaddr *) &sin, sizeof(sin));
  }

  if (-1 == ret)
    {
      if (EINPROGRESS != errno)
	{
	  const char *m = strerror(errno);
	  DPL_LOG(ctx, DPL_ERROR, "Connect to server %s:%d failed: %s", inet_ntoa(addr), port, m);
	  safe_close(fd);
          fd = -1;
          goto end;
        }
    }

 retry:
  memset(&fds, 0, sizeof (fds));
  fds.fd = fd;
  fds.events = POLLOUT;

  ret = poll(&fds, 1, ctx->conn_timeout*1000);
  if (-1 == ret)
    {
      if (errno == EINTR)
        goto retry;
      DPL_LOG(ctx, DPL_ERROR, "poll failed: %s", strerror(errno));
      safe_close(fd);
      fd = -1;
      goto end;
    }

  if (0 == ret)
    {
<<<<<<< HEAD
      DPL_LOG(ctx, DPL_ERROR, "Timed out connecting to server %s:%d after %d seconds",
	      inet_ntoa(addr), port, ctx->conn_timeout);
      safe_close(fd);
      fd = -1;
      goto end;
=======
      DPL_TRACE(ctx, DPL_TRACE_ERR, "timed out connecting to %s", ident);
      return -1;
>>>>>>> 5421414a
    }
  else if (!(fds.revents & POLLOUT))
    {
      DPL_LOG(ctx, DPL_ERROR, "poll returned strange results");
      safe_close(fd);
      fd = -1;
      goto end;
    }

  on = 0;
  ret = ioctl(fd, FIONBIO, &on);
  if (-1 == ret)
    {
      DPL_LOG(ctx, DPL_ERROR, "ioctl(FIONBIO) failed: %s", strerror(errno));
      safe_close(fd);
      fd = -1;
      goto end;
    }

  /* errors from the async connect() are reported through the SO_ERROR sockopt */

  errorlen = sizeof(error);
  error = 0;
  ret = getsockopt(fd, SOL_SOCKET, SO_ERROR, &error, &errorlen);
  if (-1 == ret)
    {
      DPL_LOG(ctx, DPL_ERROR, "getsockopt(SO_ERROR) failed: %s", strerror(errno));
      safe_close(fd);
      fd = -1;
      goto end;
    }

  if (error != 0)
    {
<<<<<<< HEAD
      const char *m = strerror(error);
      DPL_LOG(ctx, DPL_ERROR, "Connect to server %s:%d failed: %s", inet_ntoa(addr), port, m);
      safe_close(fd);
=======
      DPL_TRACE(ctx, DPL_TRACE_ERR, "connect to %s failed: %s",
                ident, strerror(error));
      (void) safe_close(fd);
>>>>>>> 5421414a
      fd = -1;
      goto end;
    }

 end:

  DPL_TRACE(ctx, DPL_TRACE_CONN, "connect fd=%d", fd);

  return fd;
}

/*
 * check an existing connection bound on (addr,port). if none is found
 * a new connection is created.
 */

static dpl_conn_t *
conn_open(dpl_ctx_t *ctx,
          struct hostent *host,
          u_short port)
{
  dpl_conn_t    *conn = NULL;
  time_t        now = time(0);
  int           ret;
  char          ident[DPL_ADDR_IDENT_STRLEN];

  dpl_ctx_lock(ctx);

  dpl_addr_get_ident(host, port, ident, sizeof(ident));
  DPL_TRACE(ctx, DPL_TRACE_CONN, "conn_open %s", ident);

 again:

  conn = dpl_conn_get_nolock(ctx, host, port);

  if (NULL != conn)
    {
      if (0 == is_usable(conn))
        {
          dpl_conn_remove_nolock(ctx, conn);
          dpl_conn_terminate_nolock(conn);
          goto again;
        }

      dpl_conn_remove_nolock(ctx, conn);
      if (conn->n_hits >= ctx->n_conn_max_hits ||
          (now - conn->close_time) >= ctx->conn_idle_time)
        {
          DPRINTF("auto-close\n");
          dpl_conn_terminate_nolock(conn);
          conn = NULL;
        }
      else
        {
          //OK reuse
          conn->n_hits++;
          goto end;
        }
    }

  if (ctx->n_conn_fds >= ctx->n_conn_max)
    {
      DPL_TRACE(ctx, DPL_TRACE_ERR, "reaching limit %d", ctx->n_conn_fds);
      conn = NULL;
      goto end;
    }

  conn = malloc(sizeof (*conn));
  if (NULL == conn)
    {
      DPL_TRACE(ctx, DPL_TRACE_ERR, "malloc failed");
      conn = NULL;
      goto end;
    }

  DPL_TRACE(ctx, DPL_TRACE_CONN, "new_conn %s %p", ident, conn);

  memset(conn, 0, sizeof (*conn));

  conn->type = DPL_CONN_TYPE_HTTP;
  conn->ctx = ctx;
  conn->read_buf_size = ctx->read_buf_size;
  conn->fd = -1;

  if ((conn->read_buf = malloc(conn->read_buf_size)) == NULL)
    {
      dpl_conn_free(conn);
      conn = NULL;
      goto end;
    }

  memcpy(&conn->hash_info.addr, host->h_addr_list[0], host->h_length);
  conn->hash_info.port = port;

  conn->fd = do_connect(ctx, host, port);
  if (-1 == conn->fd)
    {
      dpl_conn_free(conn);
      conn = NULL;
      goto end;
    }

  conn->start_time = now;
  conn->n_hits = 0;

  if (1 == ctx->use_https)
    {
      conn->ssl = SSL_new(ctx->ssl_ctx);
      if (NULL == conn->ssl)
        {
          dpl_conn_free(conn);
          conn = NULL;
          goto end;
        }

      conn->bio = BIO_new_socket(conn->fd, BIO_NOCLOSE);
      if (NULL == conn->bio)
        {
          dpl_conn_free(conn);
          conn = NULL;
          goto end;
        }

      SSL_set_bio(conn->ssl, conn->bio, conn->bio);

      ret = SSL_connect(conn->ssl);
      if (ret <= 0)
        {
<<<<<<< HEAD
	  DPL_SSL_PERROR(ctx, "SSL_connect");
=======
	  char msg[128];

	  ERR_error_string_n(SSL_get_error(conn->ssl, ret), msg, sizeof(msg));
	  DPL_LOG(ctx, DPL_ERROR, "SSL_connect failed with %s", msg);
>>>>>>> 5421414a
          dpl_conn_free(conn);
          conn = NULL;
          goto end;
        }

    }

  ctx->n_conn_fds++;

 end:

  dpl_ctx_unlock(ctx);

  DPL_TRACE(ctx, DPL_TRACE_CONN, "conn_open conn=%p", conn);

  return conn;
}

dpl_conn_t *
dpl_conn_open_host(dpl_ctx_t *ctx,
                   const char *host,
                   const char *portstr)
{
<<<<<<< HEAD
  int           ret2;
  struct hostent hret, *hresult;
  char          hbuf[1024];
  int           herr = 0;
  struct in_addr addr;
  u_short       port;
  dpl_conn_t    *conn = NULL;
  char          *nstr;

  ret2 = dpl_gethostbyname_r(host, &hret, hbuf, sizeof (hbuf), &hresult, &herr);
  if (0 != ret2 || !hresult)
    {
      DPL_LOG(ctx, DPL_ERROR, "Failed to lookup hostname \"%s\": %s",
		host, hstrerror(herr));
      goto bad;
    }

  if (AF_INET != hresult->h_addrtype)
    {
      DPL_LOG(ctx, DPL_ERROR,
	      "Host \"%s\" has bad address family %d, expecting %d (AF_INET)",
	      host, (int)hresult->h_addrtype, AF_INET);
      goto bad;
    }
=======
  int                   ret2;
  struct hostent        hret, *hresult;
  char                  hbuf[1024];
  int                   herr = 0;
  u_short               port;
  dpl_conn_t            *conn = NULL;
  char                  *nstr;

  ret2 = dpl_gethostbyname3_r(host, &hret, hbuf, sizeof (hbuf), &hresult, &herr);
  if (0 != ret2) {
    DPL_TRACE(ctx, DPL_TRACE_ERR, "gethostbyname failed: %s: %s",
              host, hstrerror(herr));
    goto bad;
  }
>>>>>>> 5421414a

  if (!hresult) {
    DPL_TRACE(ctx, DPL_TRACE_ERR, "Invalid hostname");
    goto bad;
  }

  port = atoi(portstr);

  if (hresult->h_addrtype != AF_INET &&
      hresult->h_addrtype != AF_INET6) {
    DPL_TRACE(ctx, DPL_TRACE_ERR, "bad addr family");
    goto bad;
  }

  conn = conn_open(ctx, hresult, port);
  if (NULL == conn) {
    DPL_TRACE(ctx, DPL_TRACE_ERR, "connect failed");
    goto bad;
  }

  nstr = strdup(host);
  if (NULL == nstr)
    goto bad;

  if (NULL != conn->host)
    free(conn->host);
  
  conn->host = nstr;

  nstr = strdup(portstr);
  if (NULL == nstr)
    goto bad;

  if (NULL != conn->port)
    free(conn->port);
    
  conn->port = nstr;

  return conn;

 bad:

  if (NULL != conn)
    dpl_conn_release(conn);

  return NULL;
}

void 
dpl_blacklist_host(dpl_ctx_t *ctx,
                   const char *host,
                   const char *portstr)
{
  DPL_TRACE(ctx, DPL_TRACE_CONN, "blacklisting %s:%s", host, portstr);

  (void) dpl_addrlist_blacklist(ctx->addrlist, host, portstr, ctx->blacklist_expiretime);
}

/**
 * Get a connection from the context.
 *
 * Creates or re-uses a connection suitable for use with the request
 * `req`.  The calling thread is guaranteed exclusive use of the
 * connection.  If a recently released connection is suitable, it will be
 * returned.
 *
 * If multiple hosts are specified in the `host` variable in
 * the profile, connections will be distributed between those hosts in
 * a round-robin manner.  Any failure while connecting will cause the
 * failing host to be blacklisted and the connection retried with
 * another host; if no hosts remain, `DPL_FAILURE` is returned.
 *
 * On success, a pointer to a connection is returned in `*connp`.  You
 * should release the connection by calling either `dpl_conn_release()` or
 * `dpl_conn_terminate()`.  On error the value in `*connp` is unchanged.
 *
 * @param ctx the context from which to create a connection
 * @param req the request for which this connection will be used
 * @param[out] connp used to return the new connection
 * @retval DPL_SUCCESS on success, or
 * @return a Droplet error code on failure
 */
dpl_status_t
dpl_try_connect(dpl_ctx_t *ctx,
                dpl_req_t *req,
                dpl_conn_t **connp)
{
  int           cur_host;
  dpl_addr_t    *addr;
  dpl_conn_t    *conn = NULL;
  dpl_status_t  ret, ret2;
  char          virtual_host[1024], *hostp = NULL;

 retry:
  pthread_mutex_lock(&ctx->lock);

  cur_host = ctx->cur_host;
  ++ctx->cur_host;

  pthread_mutex_unlock(&ctx->lock);

  ret2 = dpl_addrlist_get_nth(ctx->addrlist, cur_host, &addr);
  if (DPL_SUCCESS != ret2) {
    DPL_TRACE(ctx, DPL_TRACE_CONN, "no more host to contact, giving up");
    ret = DPL_FAILURE;
    goto end;
  }

  if (req->behavior_flags & DPL_BEHAVIOR_VIRTUAL_HOSTING) {
    snprintf(virtual_host, sizeof (virtual_host), "%s.%s", req->bucket, addr->host);
    hostp = virtual_host;
  } else
    hostp = addr->host;

  conn = dpl_conn_open_host(ctx, hostp, addr->portstr);
  if (NULL == conn) {
    if (req->behavior_flags & DPL_BEHAVIOR_VIRTUAL_HOSTING) {
      ret = DPL_FAILURE;
      goto end;
    } else {
      dpl_blacklist_host(ctx, addr->host, addr->portstr);
      goto retry;
    }
  }

  ret2 = dpl_req_set_host(req, hostp);
  if (DPL_SUCCESS != ret2) {
    ret = ret2;
    goto end;
  }

  ret2 = dpl_req_set_port(req, addr->portstr);
  if (DPL_SUCCESS != ret2) {
    ret = ret2;
    goto end;
  }

  ret = DPL_SUCCESS;

  if (NULL != connp) {
    *connp = conn;
    conn = NULL; // consumed
  }

 end:

  if (NULL != conn)
    dpl_conn_terminate(conn);

  return ret;
}

/**
 * Release the connection after use.
 *
 * Releases a connection when you have finished using it.  The
 * connection cannot be used after calling `dpl_conn_release()`.
 * Note that `dpl_conn_release()` may choose to keep the connection
 * in an idle state for later re-use, i.e. the same connection
 * may be returned from a future call to `dpl_try_connect()`.
 * This means you should not call `dpl_conn_release()` if there has been
 * an error condition on the connection; instead you should call
 * `dpl_conn_terminate()`.
 *
 * @param conn connection to release
 */
void
dpl_conn_release(dpl_conn_t *conn)
{
  dpl_ctx_lock(conn->ctx);

  if (conn->type == DPL_CONN_TYPE_FILE)
    {
      if (-1 != conn->fd)
        close(conn->fd);
      dpl_ctx_unlock(conn->ctx);
      free(conn);
      return ;
    }

  DPL_TRACE(conn->ctx, DPL_TRACE_CONN, "conn_release conn=%p", conn);

  conn->close_time = time(0);
  dpl_conn_add_nolock(conn);

  dpl_ctx_unlock(conn->ctx);
}

/**
 * Release and immediately terminate a connection.
 *
 * Releases a connection when you have finished using it, with immediate
 * destruction of the underlying network socket.  Call this instead of
 * `dpl_conn_release()` if you have encountered any error conditions on
 * the connection.
 *
 * @param conn connection to release
 */
void
dpl_conn_terminate(dpl_conn_t *conn)
{
  dpl_ctx_t *ctx;

  DPRINTF("explicit termination n_hits=%d\n", conn->n_hits);

  ctx = conn->ctx;

  dpl_ctx_lock(ctx);

  assert(conn->type == DPL_CONN_TYPE_HTTP);
  dpl_conn_terminate_nolock(conn);

  dpl_ctx_unlock(ctx);
}

dpl_status_t
dpl_conn_pool_init(dpl_ctx_t *ctx)
{
  ctx->conn_buckets = malloc(ctx->n_conn_buckets * sizeof (dpl_conn_t *));
  if (NULL == ctx->conn_buckets)
    return DPL_FAILURE;

  memset(ctx->conn_buckets, 0, ctx->n_conn_buckets * sizeof (dpl_conn_t *));

  return DPL_SUCCESS;
}

void
dpl_conn_pool_destroy(dpl_ctx_t *ctx)
{
  int bucket;
  dpl_conn_t *conn, *prev;

  if (NULL != ctx->conn_buckets)
    {
      for (bucket = 0;bucket < ctx->n_conn_buckets;bucket++)
        {
          for (conn = ctx->conn_buckets[bucket];conn;conn = prev)
            {
              prev = conn->prev;
              dpl_conn_terminate_nolock(conn);
            }
        }

      free(ctx->conn_buckets);
    }
}

/*
 * I/O
 */

/*
 * Write an IO vector to a connection with retry and timeout
 *
 * @note: modifies the iov in place
 *
 * @param timeout in secs or -1
 */
static dpl_status_t
writev_all_plaintext(dpl_conn_t *conn,
                     struct iovec *iov,
                     int n_iov,
                     int timeout)
{
  ssize_t cc = 0;
  int i, ret;

  DPRINTF("writev n_iov=%d\n", n_iov);

  while (1)
    {
      if (-1 != timeout)
        {
          struct pollfd fds;

        retry:
          memset(&fds, 0, sizeof (fds));
          fds.fd = conn->fd;
          fds.events = POLLOUT;

          ret = poll(&fds, 1, timeout*1000);
          if (-1 == ret)
            {
              if (errno == EINTR)
                goto retry;
              return DPL_FAILURE;
            }

          if (0 == ret)
            return DPL_ETIMEOUT;
          else if (!(fds.revents & POLLOUT))
            {
              return DPL_FAILURE;
            }
        }

      cc = writev(conn->fd, iov, n_iov);
      if (-1 == cc)
        {
          if (EINTR == errno)
            continue ;

          return DPL_FAILURE;
        }

      for (i = 0;i < n_iov;i++)
        {
          if (iov[i].iov_len > cc)
            {
              iov[i].iov_base = (char *) iov[i].iov_base + cc;
              iov[i].iov_len -= cc;
              break ;
            }
          cc -= iov[i].iov_len;
          iov[i].iov_len = 0;
        }

      if (n_iov == i)
        return DPL_SUCCESS;
    }

  return DPL_SUCCESS;
}

/*
 * Write an IO vector to a connection via the SSL library with retry
 *
 * Note the default semantics of SSL_write() are to handle partial
 * writes internally, so we don't need to do it ourselves.
 *
 * Timeout is ignored, the SSL library doesn't implement a per-write
 * timeout.  It has a session timeout, but that's a different beast
 * and not helpful to us.
 */
static dpl_status_t
writev_all_ssl(dpl_conn_t *conn,
               struct iovec *iov,
               int n_iov,
               int timeout)
{
  int i, ret;
  u_int total_size, off;
  char *ptr = NULL;

  total_size = 0;

  for (i = 0;i < n_iov;i++)
    total_size += iov[i].iov_len;

  ptr = malloc(total_size);
  if (NULL == ptr)
    return DPL_FAILURE;

  off = 0;
  for (i = 0;i < n_iov;i++)
    {
      memcpy(ptr + off, iov[i].iov_base, iov[i].iov_len);
      off += iov[i].iov_len;
    }

  ret = SSL_write(conn->ssl, ptr, total_size);
  if (ret <= 0)
    {
      DPL_SSL_PERROR(conn->ctx, "SSL_write");
      ret = DPL_FAILURE;
      goto end;
    }

  ret = DPL_SUCCESS;

 end:

  if (NULL != ptr)
    free(ptr);

  return ret;
}

/**
 * Write an IO vector to the connection.
 *
 * Writes an IO vector to the connection.  If the `use_https` variable
 * in the profile is `true`, the data will be written via SSL.  All the
 * data is written, without partial writes.  The `iov` structure may be
 * modified.  Note that `timeout` is not implemented for SSL, due to a
 * limitation of  the SSL library.
 *
 * @param conn the connection to write to
 * @param iov IO vector which points to data to write
 * @param length of the IO vector
 * @param timeout per-write timeout in seconds or -1 for no timeout
 * @retval DPL_SUCCESS on success, or
 * @return a Droplet error code on failure
 */
dpl_status_t
dpl_conn_writev_all(dpl_conn_t *conn,
                    struct iovec *iov,
                    int n_iov,
                    int timeout)
{
  dpl_status_t ret;

  DPL_TRACE(conn->ctx, DPL_TRACE_IO, "writev conn=%p https=%d size=%ld", conn, conn->ctx->use_https, dpl_iov_size(iov, n_iov));

  if (conn->ctx->trace_buffers)
    dpl_iov_dump(iov, n_iov, dpl_iov_size(iov, n_iov), conn->ctx->trace_binary);

  if (0 == conn->ctx->use_https)
    ret = writev_all_plaintext(conn, iov, n_iov, timeout);
  else
    ret = writev_all_ssl(conn, iov, n_iov, timeout);

  if (DPL_SUCCESS != ret)
    {
      //blacklist host
      if (DPL_CONN_TYPE_HTTP == conn->type)
        dpl_blacklist_host(conn->ctx, conn->host, conn->port);
    }

  return ret;
}

/**
 * Create a connection to a local file
 *
 * This function is used by the `posix` backend to create a connection
 * which reads from or writes to an open local file.  Call `dpl_conn_release()`
 * to release the connection when you have finished using it.
 *
 * @param ctx the context from which to create a connection
 * @param fd an open file descriptor for a local file
 * @return a new context, or NULL on failure
 */
dpl_conn_t *
dpl_conn_open_file(dpl_ctx_t *ctx,
                   int fd)
{
  dpl_conn_t *conn = NULL;
  time_t now = time(0);

  DPL_TRACE(ctx, DPL_TRACE_CONN, "conn_open_file fd=%d", fd);

  DPRINTF("allocate new conn\n");

  conn = malloc(sizeof (*conn));
  if (NULL == conn)
    {
      DPL_TRACE(ctx, DPL_TRACE_ERR, "malloc failed");
      conn = NULL;
      goto end;
    }

  memset(conn, 0, sizeof (*conn));

  conn->type = DPL_CONN_TYPE_FILE;
  conn->ctx = ctx;
  conn->read_buf_size = ctx->read_buf_size;
  conn->fd = fd;

  if ((conn->read_buf = malloc(conn->read_buf_size)) == NULL)
    {
      dpl_conn_free(conn);
      conn = NULL;
      goto end;
    }

  conn->start_time = now;
  conn->n_hits = 0;

 end:

  DPL_TRACE(ctx, DPL_TRACE_CONN, "conn_open conn=%p", conn);

  return conn;
}

/* @} */<|MERGE_RESOLUTION|>--- conflicted
+++ resolved
@@ -35,18 +35,7 @@
 
 /** @file */
 
-<<<<<<< HEAD
-/**
- * @defgroup conn Connection management
- * @addtogroup conn
- * @{
- * Connection management routines
- */
-
-//#define DPRINTF(fmt,...) fprintf(stderr, fmt, ##__VA_ARGS__)
-=======
 /* #define DPRINTF(fmt,...) fprintf(stderr, fmt, ##__VA_ARGS__) */
->>>>>>> 5421414a
 #define DPRINTF(fmt,...)
 
 //#define DEBUG
@@ -232,27 +221,10 @@
 do_connect(dpl_ctx_t *ctx,
            struct hostent *host, u_short port)
 {
-<<<<<<< HEAD
-  struct sockaddr_in sin;
-  int   fd = -1;
-  int ret;
-  struct pollfd fds;
-  int on;
-  int error;
-  socklen_t errorlen;
-
-  fd = socket(AF_INET, SOCK_STREAM, 0);
-  if (-1 == fd)
-    {
-      DPL_LOG(ctx, DPL_ERROR, "Failed to create socket: %s", strerror(errno));
-      goto end;
-    }
-=======
   int                   fd = -1, ret, on, error;
   struct pollfd         fds;
   socklen_t             errorlen;
   char                  ident[DPL_ADDR_IDENT_STRLEN];
->>>>>>> 5421414a
 
   fd = socket(host->h_addrtype, SOCK_STREAM, 0);
   if (fd == -1) {
@@ -321,16 +293,11 @@
 
   if (0 == ret)
     {
-<<<<<<< HEAD
-      DPL_LOG(ctx, DPL_ERROR, "Timed out connecting to server %s:%d after %d seconds",
-	      inet_ntoa(addr), port, ctx->conn_timeout);
+      DPL_LOG(ctx, DPL_ERROR, "Timed out connecting to server %s after %d seconds",
+	      ident, ctx->conn_timeout);
       safe_close(fd);
       fd = -1;
       goto end;
-=======
-      DPL_TRACE(ctx, DPL_TRACE_ERR, "timed out connecting to %s", ident);
-      return -1;
->>>>>>> 5421414a
     }
   else if (!(fds.revents & POLLOUT))
     {
@@ -365,15 +332,8 @@
 
   if (error != 0)
     {
-<<<<<<< HEAD
-      const char *m = strerror(error);
-      DPL_LOG(ctx, DPL_ERROR, "Connect to server %s:%d failed: %s", inet_ntoa(addr), port, m);
+      DPL_LOG(ctx, DPL_ERROR, "Connect to server %s failed: %s", ident, strerror(error));
       safe_close(fd);
-=======
-      DPL_TRACE(ctx, DPL_TRACE_ERR, "connect to %s failed: %s",
-                ident, strerror(error));
-      (void) safe_close(fd);
->>>>>>> 5421414a
       fd = -1;
       goto end;
     }
@@ -502,14 +462,7 @@
       ret = SSL_connect(conn->ssl);
       if (ret <= 0)
         {
-<<<<<<< HEAD
 	  DPL_SSL_PERROR(ctx, "SSL_connect");
-=======
-	  char msg[128];
-
-	  ERR_error_string_n(SSL_get_error(conn->ssl, ret), msg, sizeof(msg));
-	  DPL_LOG(ctx, DPL_ERROR, "SSL_connect failed with %s", msg);
->>>>>>> 5421414a
           dpl_conn_free(conn);
           conn = NULL;
           goto end;
@@ -533,32 +486,6 @@
                    const char *host,
                    const char *portstr)
 {
-<<<<<<< HEAD
-  int           ret2;
-  struct hostent hret, *hresult;
-  char          hbuf[1024];
-  int           herr = 0;
-  struct in_addr addr;
-  u_short       port;
-  dpl_conn_t    *conn = NULL;
-  char          *nstr;
-
-  ret2 = dpl_gethostbyname_r(host, &hret, hbuf, sizeof (hbuf), &hresult, &herr);
-  if (0 != ret2 || !hresult)
-    {
-      DPL_LOG(ctx, DPL_ERROR, "Failed to lookup hostname \"%s\": %s",
-		host, hstrerror(herr));
-      goto bad;
-    }
-
-  if (AF_INET != hresult->h_addrtype)
-    {
-      DPL_LOG(ctx, DPL_ERROR,
-	      "Host \"%s\" has bad address family %d, expecting %d (AF_INET)",
-	      host, (int)hresult->h_addrtype, AF_INET);
-      goto bad;
-    }
-=======
   int                   ret2;
   struct hostent        hret, *hresult;
   char                  hbuf[1024];
@@ -569,11 +496,10 @@
 
   ret2 = dpl_gethostbyname3_r(host, &hret, hbuf, sizeof (hbuf), &hresult, &herr);
   if (0 != ret2) {
-    DPL_TRACE(ctx, DPL_TRACE_ERR, "gethostbyname failed: %s: %s",
-              host, hstrerror(herr));
+    DPL_LOG(ctx, DPL_ERROR, "Failed to lookup hostname \"%s\": %s",
+            host, hstrerror(herr));
     goto bad;
   }
->>>>>>> 5421414a
 
   if (!hresult) {
     DPL_TRACE(ctx, DPL_TRACE_ERR, "Invalid hostname");
@@ -584,7 +510,9 @@
 
   if (hresult->h_addrtype != AF_INET &&
       hresult->h_addrtype != AF_INET6) {
-    DPL_TRACE(ctx, DPL_TRACE_ERR, "bad addr family");
+    DPL_LOG(ctx, DPL_ERROR,
+            "Host \"%s\" has bad address family %d, expecting %d (AF_INET) or %d (AF_INET6)",
+            host, (int)hresult->h_addrtype, AF_INET, AF_INET6);
     goto bad;
   }
 
