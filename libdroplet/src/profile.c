--- conflicted
+++ resolved
@@ -814,22 +814,17 @@
     return DPL_FAILURE;
   }
 
-<<<<<<< HEAD
+  if (ctx->ssl_password != NULL) {
+    SSL_CTX_set_default_passwd_cb(ctx->ssl_ctx, passwd_cb);
+    SSL_CTX_set_default_passwd_cb_userdata(ctx->ssl_ctx, ctx);
+  }
+
   if (DPL_DEFAULT_SSL_CERT_VERIF == ctx->cert_verif)
     SSL_CTX_set_verify(ctx->ssl_ctx, SSL_VERIFY_PEER, NULL);
   else if (0 == ctx->cert_verif)
     SSL_CTX_set_verify(ctx->ssl_ctx, SSL_VERIFY_NONE, NULL);
 
   /* SSL_CTX_set_cert_verify_callback(ctx->ssl_ctx, ssl_verify_cert, ctx); */
-=======
-  if (ctx->ssl_password != NULL) {
-    SSL_CTX_set_default_passwd_cb(ctx->ssl_ctx, passwd_cb);
-    SSL_CTX_set_default_passwd_cb_userdata(ctx->ssl_ctx, ctx);
-  }
-
-  SSL_CTX_set_verify(ctx->ssl_ctx, SSL_VERIFY_PEER, NULL);
-  SSL_CTX_set_cert_verify_callback(ctx->ssl_ctx, ssl_verify_cert, ctx);
->>>>>>> 4ec332ba
 
   if (ctx->ssl_cert_file != NULL) {
     if (!SSL_CTX_use_certificate_chain_file(ctx->ssl_ctx, ctx->ssl_cert_file)) {
@@ -856,17 +851,12 @@
     }
   }
 
-<<<<<<< HEAD
   if (NULL != ctx->ssl_ca_list) {
     if (!SSL_CTX_load_verify_locations(ctx->ssl_ctx, ctx->ssl_ca_list, NULL) || !SSL_CTX_set_default_verify_paths(ctx->ssl_ctx)) {
       unsigned long ssl_err = ERR_get_error();
       char buf[256];
       ERR_error_string_n(ssl_err, buf, sizeof buf);
       DPL_TRACE(ctx, DPL_TRACE_ERR, "Failed to load CA locations: %s", buf);
-=======
-  if (ctx->ssl_ca_list != NULL) {
-    if (!SSL_CTX_load_verify_locations(ctx->ssl_ctx, ctx->ssl_ca_list, 0)) {
->>>>>>> 4ec332ba
       DPL_SSL_PERROR(ctx, "SSL_CTX_load_verify_locations");
       return DPL_FAILURE;
     }
