/*
 * Copyright (C) 2010 SCALITY SA. All rights reserved.
 * http://www.scality.com
 *
 * Redistribution and use in source and binary forms, with or without
 * modification, are permitted provided that the following conditions are
 * met:
 *
 * Redistributions of source code must retain the above copyright notice,
 * this list of conditions and the following disclaimer.
 *
 * Redistributions in binary form must reproduce the above copyright
 * notice, this list of conditions and the following disclaimer in the
 * documentation and/or other materials provided with the distribution.
 *
 * THIS SOFTWARE IS PROVIDED BY SCALITY SA ``AS IS'' AND ANY EXPRESS OR
 * IMPLIED WARRANTIES, INCLUDING, BUT NOT LIMITED TO, THE IMPLIED
 * WARRANTIES OF MERCHANTABILITY AND FITNESS FOR A PARTICULAR PURPOSE ARE
 * DISCLAIMED. IN NO EVENT SHALL SCALITY SA OR CONTRIBUTORS BE LIABLE FOR
 * ANY DIRECT, INDIRECT, INCIDENTAL, SPECIAL, EXEMPLARY, OR CONSEQUENTIAL
 * DAMAGES (INCLUDING, BUT NOT LIMITED TO, PROCUREMENT OF SUBSTITUTE GOODS
 * OR SERVICES; LOSS OF USE, DATA, OR PROFITS; OR BUSINESS INTERRUPTION)
 * HOWEVER CAUSED AND ON ANY THEORY OF LIABILITY, WHETHER IN CONTRACT,
 * STRICT LIABILITY, OR TORT (INCLUDING NEGLIGENCE OR OTHERWISE) ARISING IN
 * ANY WAY OUT OF THE USE OF THIS SOFTWARE, EVEN IF ADVISED OF THE
 * POSSIBILITY OF SUCH DAMAGE.
 *
 * The views and conclusions contained in the software and documentation
 * are those of the authors and should not be interpreted as representing
 * official policies, either expressed or implied, of SCALITY SA.
 *
 * https://github.com/scality/Droplet
 */
#include <dropletp.h>

/** @file */

//#define DPRINTF(fmt,...) fprintf(stderr, fmt, ##__VA_ARGS__)
#define DPRINTF(fmt,...)

struct ssl_method_authorized {
  const char            *name;
#if OPENSSL_VERSION_NUMBER >= 0x10000000L
  const SSL_METHOD      *(*fn)(void);
#else
  SSL_METHOD            *(*fn)(void);
#endif
};

static struct ssl_method_authorized
list_ssl_method_authorized[] = {
#ifndef OPENSSL_NO_SSL2
#ifdef SSL_TXT_SSLV2
  { .name = SSL_TXT_SSLV2,   .fn = SSLv2_method   },
#endif
#endif
#ifdef SSL_TXT_SSLV3
  { .name = SSL_TXT_SSLV3,   .fn = SSLv3_method   },
#endif
  { .name = "SSLv23",        .fn = SSLv23_method  },
#ifdef SSL_TXT_TLSV1
  { .name = SSL_TXT_TLSV1,   .fn = TLSv1_method   },
#endif
#ifdef SSL_TXT_TLSV1_1
  { .name = SSL_TXT_TLSV1_1, .fn = TLSv1_1_method },
#endif
#ifdef SSL_TXT_TLSV1_2
  { .name = SSL_TXT_TLSV1_2, .fn = TLSv1_2_method },
#endif
  { .name = "",              .fn = NULL           }
};

static void
cbuf_reset(struct dpl_conf_buf *cbuf)
{
  cbuf->buf[0] = 0;
  cbuf->pos = 0;
}

static int
cbuf_add_char(struct dpl_conf_buf *cbuf,
              char c)
{
  if (cbuf->pos < DPL_CONF_MAX_BUF)
    {
      cbuf->buf[cbuf->pos++] = c;
      cbuf->buf[cbuf->pos] = 0;
      return 0;
    }
  else
    return -1;
}

struct dpl_conf_ctx *
dpl_conf_new(dpl_conf_cb_func_t cb_func,
             void *cb_arg)
{
  struct dpl_conf_ctx *ctx;

  ctx = malloc(sizeof (*ctx));
  if (NULL == ctx)
    return NULL;

  memset(ctx, 0, sizeof (*ctx));

  ctx->backslash = 0;
  ctx->comment = 0;
  ctx->quote = 0;
  ctx->cb_func = cb_func;
  ctx->cb_arg = cb_arg;

  cbuf_reset(&ctx->var_cbuf);
  cbuf_reset(&ctx->value_cbuf);
  ctx->cur_cbuf = &ctx->var_cbuf;

  return ctx;
}

void
dpl_conf_free(struct dpl_conf_ctx *ctx)
{
  free(ctx);
}

dpl_status_t
dpl_conf_parse(struct dpl_conf_ctx *ctx,
               const char *buf,
               int len)
{
  int i, ret;

  i = 0;
  while (i < len)
    {
      char c;

      c = buf[i];

      if (ctx->comment)
	{
	  if (c == '\n')
	    ctx->comment = 0;
	  else
	    i++;

	  continue ;
	}

      if (ctx->backslash)
	{
	  if (c == 'n')
	    c = '\n';
	  else
	    if (c == 'r')
	      c = '\r';
	    else
	      if (c == 't')
		c = '\t';

          ret = cbuf_add_char(ctx->cur_cbuf, c);
          if (-1 == ret)
            goto cbuf_error;

	  ctx->backslash = 0;
	  goto cont;
	}

      if (c == '\\')
	{
	  ctx->backslash = 1;
	  goto cont;
	}

      if (ctx->quote)
	{
	  if (c == '"')
	    ctx->quote = 0;
	  else
            {
              ret = cbuf_add_char(ctx->cur_cbuf, c);
              if (-1 == ret)
                goto cbuf_error;
            }

	  goto cont;
	}

      if (c == '"')
	{
	  ctx->quote = 1;
	  goto cont;
	}

      if (c == '#')
	{
	  ctx->comment = 1;
	  goto cont;
	}

      if (ctx->cur_cbuf != &ctx->value_cbuf)
	if (c == '=')
	  {
	    ctx->cur_cbuf = &ctx->value_cbuf;
	    goto cont;
	  }

      if (c == ' ' || c == '\t')
	goto cont;

      if (c == '\n' || c == ';')
	{
	  ret = ctx->cb_func(ctx->cb_arg,
                             ctx->var_cbuf.buf,
                             ctx->value_cbuf.buf);
          if (-1 == ret)
            return DPL_FAILURE;

	  cbuf_reset(&ctx->var_cbuf);
	  cbuf_reset(&ctx->value_cbuf);

	  ctx->cur_cbuf = &ctx->var_cbuf;
	  goto cont;
	}

      ret = cbuf_add_char(ctx->cur_cbuf, c);
      if (-1 == ret)
        goto cbuf_error;

    cont:
      i++;
    }

  return DPL_SUCCESS;

 cbuf_error:
  DPL_LOG(NULL, DPL_ERROR, "error appending to configuration");

  return DPL_FAILURE;
}

dpl_status_t
dpl_conf_finish(struct dpl_conf_ctx *ctx)
{
  int ret;

  ret = ctx->cb_func(ctx->cb_arg,
                     ctx->var_cbuf.buf,
                     ctx->value_cbuf.buf);
  if (-1 == ret)
    return DPL_FAILURE;

  return DPL_SUCCESS;
}

/*
 *
 */
static int
conf_cb_func(void *cb_arg,
             const char *var,
             char *value)
{
  dpl_ctx_t *ctx = (dpl_ctx_t *) cb_arg;
  char path[1024];

  DPRINTF("%s %s\n", var, value);

  if (!strcmp(var, ""))
    return 0;
  else if (!strcmp(var, "use_https"))
    {
      if (!strcasecmp(value, "true"))
        ctx->use_https = 1;
      else if (!strcasecmp(value, "false"))
        ctx->use_https = 0;
      else
        {
	  DPL_LOG(ctx, DPL_ERROR, "invalid value '%s'", var);
          return -1;
        }
    }
  else if (!strcmp(var, "host"))
    {
      if (NULL != ctx->addrlist)
        {
          DPL_LOG(ctx, DPL_ERROR, "address list already defined");
          return -1;
        }

      ctx->addrlist = dpl_addrlist_create_from_str(ctx->use_https ? "443" : "80", value);
      if (NULL == ctx->addrlist)
        {
          DPL_LOG(ctx, DPL_ERROR, "error parsing address list");
          return -1;
        }
    }
  else if (!strcmp(var, "port"))
    {
      DPL_LOG(ctx, DPL_WARNING, "The 'port' option in configuration file is ignored.");
      DPL_LOG(ctx, DPL_WARNING, "The port(s) must be specified in the hostname(s).");
      DPL_LOG(ctx, DPL_WARNING, "If nothing is specified, 80 is used (or 443 for https).");
    }
  else if (!strcmp(var, "blacklist_expiretime"))
    {
      ctx->blacklist_expiretime = atoi(value);
    }
  else if (! strcmp(var, "header_size"))
    {
      ctx->header_size = strtoul(value, NULL, 0);
    }
  else if (!strcmp(var, "base_path"))
    {
      int value_len = strlen(value);

      if (strcmp(value, "/"))
        {
          if (value_len >= 1 && value[value_len-1] == '/')
            {
              DPL_LOG(ctx, DPL_ERROR, "base_path must not end with a delimiter");
              return -1;
            }
        }

      free(ctx->base_path);
      ctx->base_path = strdup(value);
      if (NULL == ctx->base_path)
        return -1;
    }
  else if (!strcmp(var, "access_key"))
    {
      free(ctx->access_key);
      ctx->access_key = strdup(value);
      if (NULL == ctx->access_key)
        return -1;
    }
  else if (!strcmp(var, "secret_key"))
    {
      free(ctx->secret_key);
      ctx->secret_key = strdup(value);
      if (NULL == ctx->secret_key)
        return -1;
    }
  else if (!strcmp(var, "aws_auth_sign_version"))
    {
      ctx->aws_auth_sign_version = atoi(value);
      if (ctx->aws_auth_sign_version != 2 && ctx->aws_auth_sign_version != 4) {
        DPL_LOG(ctx, DPL_ERROR, "aws_auth_sign_version must be set 2 or 4");
        return -1;
      }        
    }
  else if (!strcmp(var, "aws_region"))
    {
      strncpy(ctx->aws_region, value, sizeof(ctx->aws_region));
    }
  else if (!strcmp(var, "ssl_cert_file"))
    {
      free(ctx->ssl_cert_file);
      if (value[0] != '/')
        {
          snprintf(path, sizeof (path), "%s/%s", ctx->droplet_dir, value);
          ctx->ssl_cert_file = strdup(path);
        }
      else
        ctx->ssl_cert_file = strdup(value);
      if (NULL == ctx->ssl_cert_file)
        return -1;
    }
  else if (!strcmp(var, "ssl_method"))
    {
      char                              allow_ssl_methods[128] = "";
      unsigned char                     i;
      struct ssl_method_authorized      *ssl_method = NULL;

      i = 0;
      while (1) {
        ssl_method = &list_ssl_method_authorized[i];
        if (ssl_method->fn == NULL) {
          ssl_method = NULL;
          break;
        }

        if (*allow_ssl_methods != '\0')
          strcat(allow_ssl_methods, ", ");
        strcat(allow_ssl_methods, ssl_method->name);

        if (!strcmp(ssl_method->name, value))
          break;

        i++;
      }

      if (ssl_method != NULL)
        ctx->ssl_method = (*ssl_method->fn)();
      else {
        DPL_LOG(ctx, DPL_ERROR, "ssl_method must be defined by a value among %s", allow_ssl_methods);
        return -1;
      }
    }
  else if (!strcmp(var, "ssl_cipher_list"))
    {
      free(ctx->ssl_cipher_list);
      ctx->ssl_cipher_list = strdup(value);
      if (NULL == ctx->ssl_cipher_list) {
        DPL_LOG(ctx, DPL_ERROR, "memory error");
        return DPL_ENOMEM;
      }
      if (ctx->ssl_cipher_list == NULL)
        return -1;
  }
  else if (!strcmp(var, "ssl_key_file"))
    {
      free(ctx->ssl_key_file);
      if (value[0] != '/')
        {
          snprintf(path, sizeof (path), "%s/%s", ctx->droplet_dir, value);
          ctx->ssl_key_file = strdup(path);
        }
      else
        ctx->ssl_key_file = strdup(value);
      if (NULL == ctx->ssl_key_file)
        return -1;
    }
  else if (!strcmp(var, "ssl_password"))
    {
      free(ctx->ssl_password);
      ctx->ssl_password = strdup(value);
      if (NULL == ctx->ssl_password)
        return -1;
    }
  else if (!strcmp(var, "ssl_ca_list"))
    {
      free(ctx->ssl_ca_list);
      ctx->ssl_ca_list = strdup(value);
      if (NULL == ctx->ssl_ca_list)
        return -1;
    }
  else if (!strcmp(var, "ssl_crl_list"))
    {
      free(ctx->ssl_crl_list);
      ctx->ssl_crl_list = strdup(value);
      if (NULL == ctx->ssl_crl_list)
        return -1;
    }
  else if (!strcmp(var, "cert_verif"))
    {
      if (!strcasecmp(value, "true"))
        ctx->cert_verif = DPL_DEFAULT_SSL_CERT_VERIF;
      else if (!strcasecmp(value, "false"))
        ctx->cert_verif = 0;
      else
        {
          DPL_LOG(ctx, DPL_ERROR, "invalid boolean value for '%s'", var);
          return -1;
        }
    }
  else if (!strcmp(var, "ssl_comp"))
    {
      if (!strcasecmp(value, "true"))
        ctx->ssl_comp = 1;
      else if (!strcasecmp(value, "false"))
        ctx->ssl_comp = DPL_DEFAULT_SSL_COMP_NONE;
      else
        {
          DPL_LOG(ctx, DPL_ERROR, "invalid boolean value for '%s'", var);
          return -1;
        }
    }
  else if (!strcmp(var, "pricing"))
    {
      free(ctx->pricing);
      ctx->pricing = strdup(value);
      if (NULL == ctx->pricing)
        return -1;
    }
  else if (!strcmp(var, "pricing_dir"))
    {
      free(ctx->pricing_dir);
      ctx->pricing_dir = strdup(value);
      if (NULL == ctx->pricing_dir)
        return -1;
    }
  else if (!strcmp(var, "read_buf_size"))
    {
      ctx->read_buf_size = strtoul(value, NULL, 0);
    }
  else if (!strcmp(var, "encrypt_key"))
    {
      free(ctx->encrypt_key);
      ctx->encrypt_key = strdup(value);
      if (NULL == ctx->encrypt_key)
        return -1;
    }
  else if (!strcmp(var, "backend"))
    {
      ctx->backend = dpl_backend_find(value);
      if (NULL == ctx->backend)
        {
          DPL_LOG(ctx, DPL_ERROR, "no such backend '%s'", value);
          return -1;
        }
    }
  else if (!strcmp(var, "encode_slashes"))
    {
      if (!strcasecmp(value, "true"))
        ctx->encode_slashes = 1;
      else if (!strcasecmp(value, "false"))
        ctx->encode_slashes = 0;
      else
        {
          DPL_LOG(ctx, DPL_ERROR, "invalid boolean value for '%s'", var);
          return -1;
        }
    }
  else if (!strcmp(var, "keep_alive"))
    {
      if (!strcasecmp(value, "true"))
        ctx->keep_alive = 1;
      else if (!strcasecmp(value, "false"))
        ctx->keep_alive = 0;
      else
        {
          DPL_LOG(ctx, DPL_ERROR, "invalid boolean value for '%s'", var);
          return -1;
        }
    }
  else if (!strcmp(var, "url_encoding"))
    {
      if (!strcasecmp(value, "true"))
        ctx->url_encoding = 1;
      else if (!strcasecmp(value, "false"))
        ctx->url_encoding = 0;
      else
        {
          DPL_LOG(ctx, DPL_ERROR, "invalid boolean value for '%s'", var);
          return -1;
        }
    }
  else if (!strcmp(var, "enterprise_number"))
    {
      ctx->enterprise_number = strtoul(value, NULL, 0);
    }
  else if (! strcmp(var, "connection_timeout"))
    {
      ctx->conn_timeout = strtoul(value, NULL, 0);
    }
  else if (! strcmp(var, "read_timeout"))
    {
      ctx->read_timeout = strtoul(value, NULL, 0);
    }
  else if (! strcmp(var, "write_timeout"))
    {
      ctx->write_timeout = strtoul(value, NULL, 0);
    }
  else if (! strcmp(var, "droplet_dir") ||
	   ! strcmp(var, "profile_name"))
    {
      /* silently ignore these if we see them in the profile
       * file; they're handled elsewhere if we load a dict. */
      return 0;
    }
  else
    {
      DPL_LOG(ctx, DPL_ERROR, "no such variable '%s'", var);
      return -1;
    }

  return 0;
}

dpl_status_t
dpl_profile_parse(dpl_ctx_t *ctx,
                  const char *path)
{
  struct dpl_conf_ctx *conf_ctx = NULL;
  char buf[4096];
  ssize_t cc;
  int fd = -1;
  int ret, ret2;

  conf_ctx = dpl_conf_new(conf_cb_func, ctx);
  if (NULL == conf_ctx)
    {
      ret = DPL_ENOMEM;
      goto end;
    }

  fd = open(path, O_RDONLY);
  if (-1 == fd)
    {
      DPL_LOG(ctx, DPL_ERROR, "error opening '%s': %s",
		path, strerror(errno));
      ret = DPL_FAILURE;
      goto end;
    }

  while (1)
    {
      cc = read(fd, buf, sizeof (buf));
      if (0 == cc)
        break ;

      if (-1 == cc)
        {
          DPL_LOG(ctx, DPL_ERROR, "error reading from '%s': %s",
                  path, strerror(errno));
          ret = DPL_FAILURE;
          goto end;
        }

      ret2 = dpl_conf_parse(conf_ctx, buf, cc);
      if (DPL_FAILURE == ret2)
        {
          ret = DPL_FAILURE;
          goto end;
        }
    }

  ret2 = dpl_conf_finish(conf_ctx);
  if (DPL_FAILURE == ret2)
    {
      ret = DPL_FAILURE;
      goto end;
    }

  ret = DPL_SUCCESS;

 end:

  if (conf_ctx)
    dpl_conf_free(conf_ctx);

  if (-1 != fd)
    (void) close(fd);

  return ret;
}

/**
 * provide default values for config
 *
 * @param ctx
 */
dpl_status_t
dpl_profile_default(dpl_ctx_t *ctx)
{
  ctx->header_size = DPL_DEFAULT_HEADER_SIZE;
  ctx->n_conn_buckets = DPL_DEFAULT_N_CONN_BUCKETS;
  ctx->n_conn_max = DPL_DEFAULT_N_CONN_MAX;
  ctx->n_conn_max_hits = DPL_DEFAULT_N_CONN_MAX_HITS;
  ctx->conn_idle_time = DPL_DEFAULT_CONN_IDLE_TIME;
  ctx->conn_timeout = DPL_DEFAULT_CONN_TIMEOUT;
  ctx->read_timeout = DPL_DEFAULT_READ_TIMEOUT;
  ctx->write_timeout = DPL_DEFAULT_WRITE_TIMEOUT;
  ctx->use_https = 0;
  ctx->addrlist = NULL;
  ctx->blacklist_expiretime = 10;
  ctx->pricing = NULL;
  ctx->pricing_dir = NULL;
  ctx->read_buf_size = DPL_DEFAULT_READ_BUF_SIZE;
  ctx->backend = dpl_backend_find("s3");
  assert(NULL != ctx->backend);
  ctx->encode_slashes = 0;
  ctx->keep_alive = 1;
  ctx->url_encoding = 1;
  ctx->max_redirects = DPL_DEFAULT_MAX_REDIRECTS;
  ctx->enterprise_number = DPL_DEFAULT_ENTERPRISE_NUMBER;
  ctx->base_path = strdup(DPL_DEFAULT_BASE_PATH);
  if (NULL == ctx->base_path)
    return DPL_ENOMEM;
  ctx->aws_auth_sign_version = DPL_DEFAULT_AWS_AUTH_SIGN_VERSION;
  strncpy(ctx->aws_region, DPL_DEFAULT_AWS_REGION, sizeof(ctx->aws_region));
  ctx->ssl_method = DPL_DEFAULT_SSL_METHOD;
  ctx->ssl_cipher_list = strdup(DPL_DEFAULT_SSL_CIPHER_LIST);
  if (NULL == ctx->ssl_cipher_list)
    return DPL_ENOMEM;
  ctx->ssl_comp = DPL_DEFAULT_SSL_COMP_NONE;
  ctx->cert_verif = DPL_DEFAULT_SSL_CERT_VERIF;

  return DPL_SUCCESS;
}

static int
passwd_cb(char *buf,
          int num,
          int rwflag,
          void *userdata)
{
  dpl_ctx_t *ctx = (dpl_ctx_t *) userdata;

  if (num < strlen(ctx->ssl_password) + 1)
    return 0;

  strcpy(buf, ctx->ssl_password);

  return strlen(buf);
}

dpl_status_t
dpl_open_event_log(dpl_ctx_t *ctx)
{
  char path[1024];
  char *pricing_dir;

  pricing_dir = ctx->pricing_dir;
  if (pricing_dir == NULL)
    pricing_dir = ctx->droplet_dir;

  if (*pricing_dir == '\0') {
    ctx->event_log = NULL;
    return DPL_SUCCESS;
  }

  snprintf(path, sizeof (path), "%s/%s.csv", pricing_dir, ctx->profile_name);

  ctx->event_log = fopen(path, "a+");
  if (ctx->event_log == NULL) {
    if (errno != ENOENT) {
      DPL_LOG(ctx, DPL_ERROR, "error opening '%s': %s", path, strerror(errno));
      return DPL_FAILURE;
    } else
      DPL_LOG(ctx, DPL_WARNING, "error opening '%s': %s", path, strerror(errno));
  }

  return DPL_SUCCESS;
}

void
dpl_close_event_log(dpl_ctx_t *ctx)
{
  if (NULL != ctx->event_log)
    {
      (void) fclose(ctx->event_log);
    }
}

static dpl_status_t
dpl_profile_init(dpl_ctx_t *ctx,
		 const char *droplet_dir,
		 const char *profile_name)
{
  char default_dir[1024];
  struct passwd *pwd;
  int ret;

  ret = dpl_profile_default(ctx);
  if (DPL_SUCCESS != ret)
    return ret;

  if (NULL == droplet_dir)
    {
      droplet_dir = getenv("DPLDIR");

      if (NULL == droplet_dir)
        {
          pwd = getpwuid(getuid());
          if (NULL == pwd)
            {
              DPL_LOG(ctx, DPL_ERROR, "unable to get home directory");
              return DPL_SUCCESS;
            }

          snprintf(default_dir, sizeof (default_dir), "%s/.droplet", pwd->pw_dir);
          droplet_dir = default_dir;
        }
    }

  if (NULL == profile_name)
    {
      profile_name = getenv("DPLPROFILE");

      if (NULL == profile_name)
        profile_name = "default";
    }

  ctx->droplet_dir = strdup(droplet_dir);
  if (NULL == ctx->droplet_dir)
      return DPL_ENOMEM;

  ctx->profile_name = strdup(profile_name);
  if (NULL == ctx->profile_name)
      return DPL_ENOMEM;

  return DPL_SUCCESS;
}

static int
ssl_verify_cert(X509_STORE_CTX *cert, void *arg)
{
  dpl_ctx_t     *ctx = (dpl_ctx_t *) arg;
  char          buffer[256];

  DPL_TRACE(ctx, DPL_TRACE_SSL, "Server certificates:");

  X509_NAME_oneline(X509_get_subject_name(cert->cert), buffer, sizeof(buffer));
  DPL_TRACE(ctx, DPL_TRACE_SSL, "Subject: %s", buffer);

  X509_NAME_oneline(X509_get_issuer_name(cert->cert), buffer, sizeof(buffer));
  DPL_TRACE(ctx, DPL_TRACE_SSL, "Issuer: %s", buffer);

  return 1;
}

static dpl_status_t
dpl_ssl_profile_post(dpl_ctx_t *ctx)
{
  OpenSSL_add_all_digests();
  OpenSSL_add_all_ciphers();

  ctx->ssl_ctx = SSL_CTX_new(ctx->ssl_method);
  if (ctx->ssl_ctx == NULL) {
    DPL_SSL_PERROR(ctx, "SSL_CTX_new");
    DPL_TRACE(ctx, DPL_TRACE_ERR, "error while creating new SSL context");
    return DPL_FAILURE;
  }

  if (SSL_CTX_set_cipher_list(ctx->ssl_ctx, ctx->ssl_cipher_list) == 0) {
    DPL_SSL_PERROR(ctx, "SSL_CTX_set_cipher_list");
    return DPL_FAILURE;
  }

  if (ctx->ssl_password != NULL) {
    SSL_CTX_set_default_passwd_cb(ctx->ssl_ctx, passwd_cb);
    SSL_CTX_set_default_passwd_cb_userdata(ctx->ssl_ctx, ctx);
  }

  if (DPL_DEFAULT_SSL_CERT_VERIF == ctx->cert_verif)
    SSL_CTX_set_verify(ctx->ssl_ctx, SSL_VERIFY_PEER, NULL);
  else if (0 == ctx->cert_verif)
    SSL_CTX_set_verify(ctx->ssl_ctx, SSL_VERIFY_NONE, NULL);

<<<<<<< HEAD
=======
  if (NULL != ctx->ssl_crl_list) {
    /* load CRL in the X509_STORE */
    X509_STORE *cert_store;
    X509_CRL *cert_crl; 
    X509_VERIFY_PARAM *cert_verif_param;
    BIO *in = NULL;
    int ret = 0;
    char *crl_issuer = NULL;

    cert_store = SSL_CTX_get_cert_store(ctx->ssl_ctx);

    in = BIO_new(BIO_s_file());
    BIO_read_filename(in, ctx->ssl_crl_list);
    cert_crl = PEM_read_bio_X509_CRL(in, NULL, NULL, NULL);
    if (NULL == cert_crl) {
       DPL_TRACE(ctx, DPL_TRACE_ERR, "unable to load CRL from file: %s", ctx->ssl_crl_list);
       return DPL_FAILURE;
    } else {
       crl_issuer = X509_NAME_oneline(X509_CRL_get_issuer(cert_crl), 0, 0);
       DPL_TRACE(ctx, DPL_TRACE_SSL, "sucessufuly loaded CRL from file: %s, and issued by: %s", ctx->ssl_crl_list, crl_issuer);
       OPENSSL_free(crl_issuer);
    }
    ret = X509_STORE_add_crl(cert_store, cert_crl);
    if (!ret) {
      DPL_TRACE(ctx, DPL_TRACE_ERR, "unable to add CRL for SSL certificate verification: %d", ret);
      return DPL_FAILURE;
    }
    if (NULL != cert_crl)
      X509_CRL_free(cert_crl);
    if (NULL != in)
      BIO_free(in);

    /* set CRL verification */
    cert_verif_param = X509_VERIFY_PARAM_new();
    X509_VERIFY_PARAM_set_flags(cert_verif_param, X509_V_FLAG_CRL_CHECK);
    SSL_CTX_set1_param(ctx->ssl_ctx, cert_verif_param);
    X509_VERIFY_PARAM_free(cert_verif_param);
  }

  /* SSL_CTX_set_cert_verify_callback(ctx->ssl_ctx, ssl_verify_cert, ctx); */

>>>>>>> e661e992
  if (ctx->ssl_cert_file != NULL) {
    if (!SSL_CTX_use_certificate_chain_file(ctx->ssl_ctx, ctx->ssl_cert_file)) {
      DPL_SSL_PERROR(ctx, "SSL_CTX_use_certificate_chain_file");
      return DPL_FAILURE;
    }
  }

  if (ctx->ssl_key_file != NULL) {
    if (!SSL_CTX_use_PrivateKey_file(ctx->ssl_ctx, ctx->ssl_key_file, SSL_FILETYPE_PEM)) {
      DPL_SSL_PERROR(ctx, "SSL_CTX_use_PrivateKey_file");
      return DPL_FAILURE;
    }
  }

  if (ctx->ssl_key_file != NULL && ctx->ssl_cert_file != NULL) {
    if (!SSL_CTX_check_private_key(ctx->ssl_ctx)) {
      unsigned long ssl_err = ERR_get_error();
      char buf[256];
      ERR_error_string_n(ssl_err, buf, sizeof buf);
      DPL_TRACE(ctx, DPL_TRACE_ERR, "Private key does not match the certificate public key: %s", buf);
      DPL_SSL_PERROR(ctx, "SSL_CTX_check_private_key");
      return DPL_FAILURE;
    }
  }

  if (ctx->ssl_ca_list != NULL) {
    if (!SSL_CTX_load_verify_locations(ctx->ssl_ctx, ctx->ssl_ca_list, NULL) || !SSL_CTX_set_default_verify_paths(ctx->ssl_ctx)) {
      unsigned long ssl_err = ERR_get_error();
      char buf[256];
      ERR_error_string_n(ssl_err, buf, sizeof buf);
      DPL_TRACE(ctx, DPL_TRACE_ERR, "Failed to load CA locations: %s", buf);
      DPL_SSL_PERROR(ctx, "SSL_CTX_load_verify_locations");
      return DPL_FAILURE;
    }
  }

  if (DPL_DEFAULT_SSL_COMP_NONE == ctx->ssl_comp) {
#ifdef SSL_OP_NO_COMPRESSION
    DPL_TRACE(ctx, DPL_TRACE_SSL, "disabling SSL compression for OpenSSL >= 1.0.0");
    SSL_CTX_set_options(ctx->ssl_ctx, SSL_OP_NO_COMPRESSION);
#elif OPENSSL_VERSION_NUMBER <= 0x00909000L     /* SSL_OP_NO_COMPRESSION has been added in OpenSSL 0.9.9 */
    STACK_OF(SSL_COMP)* comp_methods = SSL_COMP_get_compression_methods();
    DPL_TRACE(ctx, DPL_TRACE_SSL, "disabling SSL compression for OpenSSL <= 0.9.9");
    /* NB: Additional code for retrieving the name of the default SSL compression method
    if (comp_methods && sk_SSL_COMP_num(comp_methods) > 0) {
      SSL_COMP* default_compression_method = sk_SSL_COMP_pop(comp_methods);
      DPL_TRACE(ctx, DPL_TRACE_SSL, "default SSL compression method: %s", SSL_COMP_get_name(default_compression_method->method));
    } */
    sk_SSL_COMP_zero(comp_methods);
    assert(sk_SSL_COMP_num(comp_methods) == 0);
    if (NULL != comp_methods)
      sk_SSL_COMP_free(comp_methods);
#endif
  }

  return DPL_SUCCESS;
}

/**
 * post processing of profile, e.g. init SSL
 *
 * @param ctx
 *
 * @return
 */

dpl_status_t
dpl_profile_post(dpl_ctx_t *ctx)
{
  dpl_status_t  ret;

  //sanity checks
  if (strcmp(ctx->backend->name, "posix")) {
    if (NULL == ctx->addrlist) {
      DPL_LOG(ctx, DPL_ERROR, "missing 'host' in profile");
      return DPL_FAILURE;
    }
  }

  //ssl stuff
  if (ctx->use_https) {
    ret = dpl_ssl_profile_post(ctx);
    if (ret != DPL_SUCCESS)
      return ret;
  }

  //pricing
  if (NULL != ctx->pricing) {
    ret = dpl_pricing_load(ctx);
    if (DPL_SUCCESS != ret)
      return ret;
  }

  //event log
  ret = dpl_open_event_log(ctx);
  if (DPL_SUCCESS != ret)
    return ret;

  //connection pool
  ret = dpl_conn_pool_init(ctx);
  if (DPL_SUCCESS != ret)
    return ret;

  ctx->cwds = dpl_dict_new(13);
  if (NULL == ctx->cwds)
    return DPL_FAILURE;

  ctx->cur_bucket = strdup("");
  if (NULL == ctx->cur_bucket)
    return DPL_FAILURE;

  return DPL_SUCCESS;
}

/**
 * load profile
 *
 * @param ctx
 * @param droplet_dir if NULL loads ~/.droplet
 * @param profile_name if NULL then default
 *
 * @return
 */
dpl_status_t
dpl_profile_load(dpl_ctx_t *ctx,
                 const char *droplet_dir,
                 const char *profile_name)
{
  char          path[1024];
  dpl_status_t  ret;

  ret = dpl_profile_init(ctx, droplet_dir, profile_name);
  if (DPL_SUCCESS != ret) {
    if (DPL_ENOMEM == ret)
      DPL_LOG(ctx, DPL_ERROR, "No memory for droplet context initialization.");
    else
      DPL_LOG(ctx, DPL_ERROR, "Error during droplet context initialization.");
    return ret;
  }
  snprintf(path, sizeof (path), "%s/%s.profile", ctx->droplet_dir, ctx->profile_name);

  ret = dpl_profile_parse(ctx, path);
  if (DPL_SUCCESS != ret)
    return ret;

  return dpl_profile_post(ctx);
}

static dpl_status_t
profile_dict_cb_func(dpl_dict_var_t *var, void *cb_arg)
{
  int ret;

  assert(var->val->type == DPL_VALUE_STRING);
  ret = conf_cb_func(cb_arg, var->key, dpl_sbuf_get_str(var->val->string));
  return (ret < 0 ? DPL_FAILURE : DPL_SUCCESS);
}

dpl_status_t
dpl_profile_set_from_dict(dpl_ctx_t *ctx,
			  const dpl_dict_t *profile)
{
  const char *droplet_dir;
  const char *profile_name;
  int ret;

  droplet_dir = dpl_dict_get_value(profile, "droplet_dir");
  profile_name = dpl_dict_get_value(profile, "profile_name");

  ret = dpl_profile_init(ctx, droplet_dir, profile_name);
  if (DPL_SUCCESS != ret)
      goto end;

  ret = dpl_dict_iterate(profile, profile_dict_cb_func, ctx);
  if (DPL_SUCCESS != ret)
      goto end;

  ret = dpl_profile_post(ctx);
  if (DPL_SUCCESS != ret)
      goto end;

 end:

  return ret;
}

void
dpl_profile_free(dpl_ctx_t *ctx)
{
  dpl_conn_pool_destroy(ctx);

  dpl_close_event_log(ctx);

  if (NULL != ctx->pricing)
    dpl_pricing_free(ctx);

  if (ctx->ssl_ctx != NULL) {
    SSL_CTX_free(ctx->ssl_ctx);
  }

  /*
   * profile
   */

  if (NULL != ctx->addrlist)
    dpl_addrlist_free(ctx->addrlist);
  if (NULL != ctx->base_path)
    free(ctx->base_path);
  if (NULL != ctx->access_key)
    free(ctx->access_key);
  if (NULL != ctx->secret_key)
    free(ctx->secret_key);
  if (NULL != ctx->ssl_cipher_list)
    free(ctx->ssl_cipher_list);
  if (NULL != ctx->ssl_cert_file)
    free(ctx->ssl_cert_file);
  if (NULL != ctx->ssl_key_file)
    free(ctx->ssl_key_file);
  if (NULL != ctx->ssl_password)
    free(ctx->ssl_password);
  if (NULL != ctx->ssl_ca_list)
    free(ctx->ssl_ca_list);
  if (NULL != ctx->ssl_crl_list)
    free(ctx->ssl_crl_list);
  if (NULL != ctx->pricing)
    free(ctx->pricing);
  if (NULL != ctx->encrypt_key)
    free(ctx->encrypt_key);
  if (NULL != ctx->pricing_dir)
    free(ctx->pricing_dir);

  /**/

  if (NULL != ctx->droplet_dir)
    free(ctx->droplet_dir);
  if (NULL != ctx->profile_name)
    free(ctx->profile_name);

  if (NULL != ctx->cwds)
    dpl_dict_free(ctx->cwds);
  if (NULL != ctx->cur_bucket)
    free(ctx->cur_bucket);

}<|MERGE_RESOLUTION|>--- conflicted
+++ resolved
@@ -828,9 +828,7 @@
   else if (0 == ctx->cert_verif)
     SSL_CTX_set_verify(ctx->ssl_ctx, SSL_VERIFY_NONE, NULL);
 
-<<<<<<< HEAD
-=======
-  if (NULL != ctx->ssl_crl_list) {
+  if (ctx->ssl_crl_list != NULL) {
     /* load CRL in the X509_STORE */
     X509_STORE *cert_store;
     X509_CRL *cert_crl; 
@@ -869,9 +867,6 @@
     X509_VERIFY_PARAM_free(cert_verif_param);
   }
 
-  /* SSL_CTX_set_cert_verify_callback(ctx->ssl_ctx, ssl_verify_cert, ctx); */
-
->>>>>>> e661e992
   if (ctx->ssl_cert_file != NULL) {
     if (!SSL_CTX_use_certificate_chain_file(ctx->ssl_ctx, ctx->ssl_cert_file)) {
       DPL_SSL_PERROR(ctx, "SSL_CTX_use_certificate_chain_file");
