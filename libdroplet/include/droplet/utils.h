/*
 * Copyright (C) 2010 SCALITY SA. All rights reserved.
 * http://www.scality.com
 *
 * Redistribution and use in source and binary forms, with or without
 * modification, are permitted provided that the following conditions are
 * met:
 *
 * Redistributions of source code must retain the above copyright notice,
 * this list of conditions and the following disclaimer.
 *
 * Redistributions in binary form must reproduce the above copyright
 * notice, this list of conditions and the following disclaimer in the
 * documentation and/or other materials provided with the distribution.
 *
 * THIS SOFTWARE IS PROVIDED BY SCALITY SA ``AS IS'' AND ANY EXPRESS OR
 * IMPLIED WARRANTIES, INCLUDING, BUT NOT LIMITED TO, THE IMPLIED
 * WARRANTIES OF MERCHANTABILITY AND FITNESS FOR A PARTICULAR PURPOSE ARE
 * DISCLAIMED. IN NO EVENT SHALL SCALITY SA OR CONTRIBUTORS BE LIABLE FOR
 * ANY DIRECT, INDIRECT, INCIDENTAL, SPECIAL, EXEMPLARY, OR CONSEQUENTIAL
 * DAMAGES (INCLUDING, BUT NOT LIMITED TO, PROCUREMENT OF SUBSTITUTE GOODS
 * OR SERVICES; LOSS OF USE, DATA, OR PROFITS; OR BUSINESS INTERRUPTION)
 * HOWEVER CAUSED AND ON ANY THEORY OF LIABILITY, WHETHER IN CONTRACT,
 * STRICT LIABILITY, OR TORT (INCLUDING NEGLIGENCE OR OTHERWISE) ARISING IN
 * ANY WAY OUT OF THE USE OF THIS SOFTWARE, EVEN IF ADVISED OF THE
 * POSSIBILITY OF SUCH DAMAGE.
 *
 * The views and conclusions contained in the software and documentation
 * are those of the authors and should not be interpreted as representing
 * official policies, either expressed or implied, of SCALITY SA.
 *
 * https://github.com/scality/Droplet
 */
#ifndef __DROPLET_UTILS_H__
#define __DROPLET_UTILS_H__ 1

#include <stdarg.h>
/*
 * general
 */
#if defined(SOLARIS) || defined(__sun__)
# include <sys/filio.h> //FIONBIO
# include <strings.h>
# include <alloca.h>
#else
//linux
# define HAVE_DRAND48_R 1
# define HAVE_GETTID 1
# define HAVE_CANONICALIZE_FILE_NAME
#endif


/*
 * endianness
 */
#if defined(SOLARIS) || defined(__sun__)
# include <sys/isa_defs.h>
#define __LITTLE_ENDIAN 1234
#define __BIG_ENDIAN 4321

#ifdef _LITTLE_ENDIAN
#define __BYTE_ORDER __LITTLE_ENDIAN

#else // default to big endian
#define __BYTE_ORDER __BIG_ENDIAN
#endif

/* Mac OSX has __BIG_ENDIAN__ or __LITTLE_ENDIAN__ automatically set by the compiler (at least with GCC) */
#elif defined(__APPLE__) && defined(__MACH__) || defined(__ellcc__ )

    #ifdef _LITTLE_ENDIAN__
    #define __BYTE_ORDER __LITTLE_ENDIAN__
    #else // default to big endian
    #define __BYTE_ORDER __BIG_ENDIAN__
    #endif

#else
// linux case
# include <endian.h>
#endif

#if defined(SOLARIS) || defined(__sun__)
# include <asm/byteorder.h>

#elif defined(__APPLE__) && defined(__MACH__) || defined(__ellcc__ )
    #include <libkern/OSByteOrder.h>
    #define le32toh OSSwapLittleToHostInt32
    #define htole32 OSSwapHostToLittleInt32
    #define bswap_32 OSSwapInt32
#else
//defines htonll() and ntohll() natively
# include <byteswap.h>

# ifndef __BYTE_ORDER
#  error "byte order is not defined"
# endif

# ifndef ntohll
#  if __BYTE_ORDER == __BIG_ENDIAN
#   define ntohll(x)       (x)
#   define htonll(x)       (x)
#   else
#    if __BYTE_ORDER == __LITTLE_ENDIAN
#     define ntohll(x)     bswap_64 (x)
#     define htonll(x)     bswap_64 (x)
#    endif
#  endif
# endif /* ndef ntohll */
#endif

#ifndef HAVE_DRAND48_R
//emulate drand48_r with rand_r()
struct drand48_data
{
  int seed;
};
int srand48_r(long int seedval, struct drand48_data *buffer);
int lrand48_r(struct drand48_data *buffer, long int *result);
#endif

/**/

#include <sys/types.h>
pid_t dpl_gettid();

/**/

#ifndef HAVE_CANONICALIZE_FILE_NAME
char *canonicalize_file_name(const char *path);
#endif

/**/

//one fits all
int dpl_gethostbyname_r(const char *name,
                          struct hostent *ret,
                          char *buf,
                          size_t buflen,
                          struct hostent **result,
                          int *h_errnop);

/**/

#ifndef MIN
# define MIN(a,b) ((a) < (b) ? (a) : (b))
#endif

#ifndef MAX
# define MAX(a,b) ((a) > (b) ? (a) : (b))
#endif

/**/

#define DPL_DUMP_LINE_SIZE    16

struct dpl_dump_ctx
{
  FILE *file;
  char prevb[DPL_DUMP_LINE_SIZE];
  int prevb_inited;
  int star_displayed;
  size_t global_off;
  int binary;
};

/**/

typedef int
(*dpl_conf_cb_func_t)(void *cb_arg,
                      const char *var,
                      char *value);

struct dpl_conf_buf
{
#define DPL_CONF_MAX_BUF 256
  char buf[DPL_CONF_MAX_BUF+1];
  int pos;
};

struct dpl_conf_ctx
{
  int backslash;
  int comment;
  int quote;
  struct dpl_conf_buf var_cbuf;
  struct dpl_conf_buf value_cbuf;
  struct dpl_conf_buf *cur_cbuf;
  dpl_conf_cb_func_t cb_func;
  void *cb_arg;
};

/**/

int dpl_base64_init(void);
#define DPL_BASE64_LENGTH(len) (((len) + 2) / 3 * 4)
#define DPL_BASE64_ORIG_LENGTH(len) (((len) + 3) / 4 * 3)

#define DPL_HEX_LENGTH(len) ((len) * 2)
#define DPL_URL_LENGTH(len) ((len)*3+1)
#define DPL_BCD_LENGTH(len) (2*(len))

/**/

#define DPL_APPEND_CHAR(Char)                                   \
  do {                                                          \
    if (len < 1)                                                \
      return DPL_FAILURE;                                       \
    *p = (Char);p++;len--;                                      \
  } while (0)

#define DPL_APPEND_BUF(Buf, Len)                                \
  do {                                                          \
    if (len < (Len))                                            \
      return DPL_FAILURE;                                       \
    memcpy(p, (Buf), (Len)); p += (Len); len -= (Len);          \
  } while (0)

#define DPL_APPEND_STR(Str) DPL_APPEND_BUF((Str), strlen(Str))

/**/

#define DPL_TRACE(ctx, level, format, ...) do {if (ctx->trace_level & level) dpl_trace(ctx, level, __FILE__, __func__, __LINE__, format, ##__VA_ARGS__  );} while (0)
#define DPL_LOG(ctx, level, format, ...) do { dpl_log(ctx, level, __FILE__, __func__, __LINE__, format, ##__VA_ARGS__); } while(0)
#define DPL_SSL_PERROR(ctx, str) do { dpl_ssl_perror(ctx, __FILE__, __func__, __LINE__, str); } while(0)

/* PROTO utils.c */
/* src/utils.c */
pid_t dpl_gettid(void);
int dpl_gethostbyname_r(const char *name, struct hostent *ret, char *buf, size_t buflen, struct hostent **result, int *h_errnop);
int dpl_gethostbyname2_r(const char *name, int af, struct hostent *ret, char *buf, size_t buflen, struct hostent **result, int *h_errnop);
int dpl_gethostbyname3_r(const char *name, struct hostent *ret, char *buf, size_t buflen, struct hostent **result, int *h_errnop);
void dpl_dump_init(struct dpl_dump_ctx *ctx, int binary);
void dpl_dump_line(struct dpl_dump_ctx *ctx, unsigned int off, unsigned char *b, unsigned int l);
void dpl_dump(struct dpl_dump_ctx *ctx, char *buf, int len);
void dpl_dump_simple(char *buf, int len, int binary);
void dpl_trace(dpl_ctx_t *ctx, unsigned int level, const char *file, const char *func, int lineno, const char *fmt, ...);
size_t dpl_iov_size(struct iovec *iov, int n_iov);
void dpl_iov_dump(struct iovec *iov, int n_iov, size_t n_bytes, int binary);
time_t dpl_iso8601totime(const char *str);
dpl_status_t dpl_timetoiso8601(time_t t, char *buf, int buf_size);
char *dpl_strrstr(const char *haystack, const char *needle);
void test_strrstr(void);
void dpl_strlower(char *str);
unsigned int dpl_hmac(const char *key_buf, unsigned int key_len, const char *data_buf, unsigned int data_len, char *digest_buf, const EVP_MD *md);
unsigned int dpl_hmac_sha1(const char *key_buf, unsigned int key_len, const char *data_buf, unsigned int data_len, char *digest_buf);
unsigned int dpl_hmac_sha256(const char *key_buf, unsigned int key_len, const char *data_buf, unsigned int data_len, char *digest_buf);
void dpl_sha256(const uint8_t *, size_t, uint8_t *);
u_int dpl_base64_encode(const u_char *in_buf, u_int in_len, u_char *out_buf);
u_int dpl_base64_decode(const u_char *in_buf, u_int in_len, u_char *out_buf);
size_t dpl_url_encode(const char *str, char *str_ue);
size_t dpl_url_encode_no_slashes(const char *str, char *str_ue);
void dpl_url_decode(char *str);
unsigned int dpl_bcd_encode(unsigned char *in_buf, unsigned int in_len, char *out_buf);
dpl_status_t dpl_rand(char *buf, int len);
uint64_t dpl_rand_u64(void);
uint32_t dpl_rand_u32(void);
dpl_status_t dpl_uuid_rand(dpl_uuid_t *uuid);
void dpl_uuid_tostr(dpl_uuid_t *uuid, char *ostr);
time_t dpl_get_date(const char *p, const time_t *now);
u_int dpl_pow2_next(u_int v);
dpl_status_t dpl_log(dpl_ctx_t *ctx, dpl_log_level_t level, const char *file,
		     const char *func, int lineno, const char *fmt, ...);
<<<<<<< HEAD
void dpl_ssl_perror(dpl_ctx_t *ctx, const char *file, const char *func,
		    int line, const char *str);
=======
dpl_status_t dpl_get_xattrs(char *path, dpl_dict_t *dict, char *prefix, int do_64encode);

#define XATTRS_ENCODE_BASE64 1
#define XATTRS_NO_ENCODING 0
>>>>>>> 5421414a

#endif<|MERGE_RESOLUTION|>--- conflicted
+++ resolved
@@ -260,14 +260,11 @@
 u_int dpl_pow2_next(u_int v);
 dpl_status_t dpl_log(dpl_ctx_t *ctx, dpl_log_level_t level, const char *file,
 		     const char *func, int lineno, const char *fmt, ...);
-<<<<<<< HEAD
 void dpl_ssl_perror(dpl_ctx_t *ctx, const char *file, const char *func,
 		    int line, const char *str);
-=======
 dpl_status_t dpl_get_xattrs(char *path, dpl_dict_t *dict, char *prefix, int do_64encode);
 
 #define XATTRS_ENCODE_BASE64 1
 #define XATTRS_NO_ENCODING 0
->>>>>>> 5421414a
 
 #endif