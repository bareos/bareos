--- conflicted
+++ resolved
@@ -53,14 +53,6 @@
 
 INCLUDE(BareosFindAllLibraries)
 
-<<<<<<< HEAD
-
-IF(CMAKE_BUILD_TYPE STREQUAL "Debug")
-   INCLUDE(CodeCoverage)
-   APPEND_COVERAGE_COMPILER_FLAGS()
-ENDIF()
-
-=======
 IF (coverage)
    set(COVERAGE_COMPILER_FLAGS "-g -O0 --coverage -fprofile-arcs -ftest-coverage" CACHE INTERNAL "")
    MESSAGE(STATUS "coverage requested, adding COVERAGE_COMPILER_FLAGS : ${COVERAGE_COMPILER_FLAGS}")
@@ -73,7 +65,6 @@
    set(CMAKE_C_FLAGS "${CMAKE_C_FLAGS} ${COVERAGE_COMPILER_FLAGS}")
    set(CMAKE_CXX_FLAGS "${CMAKE_CXX_FLAGS} ${COVERAGE_COMPILER_FLAGS}")
 ENDIF()
->>>>>>> 4cf8f915
 
 if (${CMAKE_SYSTEM_NAME} MATCHES "Linux")
    set(HAVE_LINUX_OS 1)
