--- conflicted
+++ resolved
@@ -792,15 +792,9 @@
    result=0
 
    restorepath="$restoredirectory/${dest}"
-<<<<<<< HEAD
    restorepath=$(sed 's#/C:#/c#g'<<< $restorepath)
-   if perl "$rscripts/diff.pl" -s "${dest}" -d "${restorepath}"; then
-       result=$?
-=======
-
    if ! "$rscripts/diff.pl" -d "${restorepath}" -s "${dest}"; then
        dstat=1
->>>>>>> e3fd3d53
    fi
 
    # gnu diff is required
