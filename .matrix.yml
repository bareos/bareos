JENKINS_TESTTYPES:
  - bareos-client-only+bareos-universal-client+bareos-postgresql
  - univention-bareos

OS:
<<<<<<< HEAD
  # Sanitize:
  #   "F37":
  #     TYPE: scripted
  #     IMAGE: fedora37
  #     BUILD_SCRIPT: bareos/devtools/build-and-test-with-sanitize.sh
  #     FINISH_SCRIPT: CD/sanitize/finish-sanitize.sh
  #     ARCH:
  #       - x86_64
  # ULC_deb:
  #   "OpenSSL_1.1":
  #     TYPE: scripted
  #     IMAGE: "ubuntu18.04"
  #     BUILD_SCRIPT: CD/deb/build-ulc.sh
  #     FINISH_SCRIPT: CD/deb/finish-ulc.sh
  #     ARCH:
  #       - x86_64

  # xUbuntu:
  #   "22.04":
  #     TYPE: deb
  #     IMAGE: "ubuntu22.04"
  #     ARCH:
  #       - x86_64
  #     PROJECTPACKAGES:
  #       x86_64:
  #          - bareos
  #          - bareos-webui
  #          - bareos-vmware
  #          - python-bareos
  #   "20.04":
  #     TYPE: deb
  #     IMAGE: "ubuntu20.04"
  #     ARCH:
  #       - x86_64
  #     PROJECTPACKAGES:
  #       x86_64:
  #          - bareos
  #          - bareos-webui
  #          - bareos-vmware
  #          - python-bareos

  # SUSE:
  #   "15":
  #     TYPE: rpm
  #     IMAGE: sle154
  #     CUSTOM_TEST_IMAGES: [ SLE-15_SP3, SLE-15_SP4, openSUSE-Leap_15.3, openSUSE-Leap_15.4 ]
  #     ARCH:
  #     - x86_64
  #     PROJECTPACKAGES:
  #       x86_64:
  #          - bareos
  #          - python-bareos
  # SLE:
  #   "12_SP5":
  #     TYPE: rpm
  #     IMAGE: sles12sp5
  #     ARCH:
  #     - x86_64
  #     PROJECTPACKAGES:
  #       x86_64:
  #          - bareos
  #          - python-bareos

  # Fedora:
  #   "37":
  #     TYPE: rpm
  #     IMAGE: fedora37
  #     ARCH:
  #     - x86_64
  #     PROJECTPACKAGES:
  #       x86_64:
  #          - bareos
  #          - python-bareos
  #   "36":
  #     TYPE: rpm
  #     IMAGE: fedora36
  #     ARCH:
  #     - x86_64
  #     PROJECTPACKAGES:
  #       x86_64:
  #          - bareos
  #          - python-bareos
  # Debian:
  #   "11":
  #     TYPE: deb
  #     IMAGE: "debian11"
  #     ARCH:
  #       - x86_64
  #     PROJECTPACKAGES:
  #       x86_64:
  #          - bareos
  #          - bareos-webui
  #          - bareos-vmware
  #          - python-bareos
  #   "10":
  #     TYPE: deb
  #     IMAGE: "debian10"
  #     CUSTOM_TEST_IMAGES: [ Debian, "Univention-5.0" ]
  #     ARCH:
  #       - x86_64
  #     PROJECTPACKAGES:
  #       x86_64:
  #          - bareos
  #          - bareos-webui
  #          - bareos-vmware
  #          - python-bareos

  # EL:
  #   "9":
  #     TYPE: rpm
  #     IMAGE: rhel9
  #     CUSTOM_TEST_IMAGES: [ Rocky, Alma, Oracle, Stream, RHEL ]
  #     ARCH:
  #     - x86_64
  #     PROJECTPACKAGES:
  #       x86_64:
  #          - bareos
  #          - bareos-vmware
  #          - python-bareos
  #   "8":
  #     TYPE: rpm
  #     IMAGE: rhel8
  #     CUSTOM_TEST_IMAGES: [ Rocky, Alma, Oracle, Stream, RHEL ]
  #     ARCH:
  #     - x86_64
  #     PROJECTPACKAGES:
  #       x86_64:
  #          - bareos
  #          - bareos-vmware
  #          - python-bareos
  #   "7":
  #     TYPE: rpm
  #     IMAGE: rhel7
  #     CUSTOM_TEST_IMAGES: [ CentOS, RHEL ]
  #     ARCH:
  #     - x86_64
  #     PROJECTPACKAGES:
  #       x86_64:
  #          - bareos
  #          - bareos-vmware
  #          - python-bareos

  # FreeBSD:
  #   "12.4":
  #     TYPE: freebsd
  #     ARCH:
  #       - amd64
  #     PROJECTPACKAGES:
  #       amd64:
  #          - bareos-freebsd
  #   "13.1":
  #     TYPE: freebsd
  #     ARCH:
  #       - amd64

  # MacOS:
  #   "10.13.6":
  #     TYPE: macos
  #     ARCH:
  #       - x64

  # Solaris:
  #   "11.4":
  #     TYPE: solaris
  #     ARCH:
  #       - i386


=======
  Sanitize:
    "F39":
      TYPE: scripted
      IMAGE: fedora39
      BUILD_SCRIPT: bareos/devtools/build-and-test-with-sanitize.sh
      FINISH_SCRIPT: CD/sanitize/finish-sanitize.sh
      ARCH:
        - x86_64
  ULC_deb:
    "OpenSSL_1.1":
      TYPE: scripted
      IMAGE: "ubuntu18.04"
      BUILD_SCRIPT: CD/deb/build-ulc.sh
      FINISH_SCRIPT: CD/deb/finish-ulc.sh
      ARCH:
        - x86_64
  xUbuntu:
    "22.04":
      TYPE: deb
      IMAGE: "ubuntu22.04"
      ARCH:
        - x86_64
    "20.04":
      TYPE: deb
      IMAGE: "ubuntu20.04"
      ARCH:
        - x86_64
  SUSE:
    "15":
      TYPE: rpm
      IMAGE: sle154
      CUSTOM_TEST_IMAGES: [ SLE-15_SP3, SLE-15_SP4, openSUSE-Leap_15.4, SLE-15_SP5, openSUSE-Leap_15.5 ]
      ARCH:
      - x86_64
  SLE:
    "12_SP5":
      TYPE: rpm
      IMAGE: sles12sp5
      ARCH:
      - x86_64
  Fedora:
    "39":
      TYPE: rpm
      IMAGE: fedora39
      ARCH:
      - x86_64
    "38":
      TYPE: rpm
      IMAGE: fedora38
      ARCH:
      - x86_64
  Debian:
    "12":
      TYPE: deb
      IMAGE: "debian12"
      ARCH:
        - x86_64
    "11":
      TYPE: deb
      IMAGE: "debian11"
      ARCH:
        - x86_64
    "10":
      TYPE: deb
      IMAGE: "debian10"
      ARCH:
        - x86_64
  EL:
    "9":
      TYPE: rpm
      IMAGE: rhel9
      CUSTOM_TEST_IMAGES: [ Rocky, Alma, Oracle, Stream, RHEL ]
      ARCH:
      - x86_64
    "8":
      TYPE: rpm
      IMAGE: rhel8
      CUSTOM_TEST_IMAGES: [ Rocky, Alma, Oracle, Stream, RHEL ]
      ARCH:
      - x86_64
    "7":
      TYPE: rpm
      IMAGE: rhel7
      CUSTOM_TEST_IMAGES: [ CentOS, RHEL ]
      ARCH:
      - x86_64
  FreeBSD:
    "13.2":
      TYPE: freebsd
      ARCH:
        - amd64
  MacOS:
    "10.13.6":
      TYPE: macos
      ARCH:
        - x64
>>>>>>> e3fd3d53
  win:
    native:
      TYPE: win-native
      STAGES:
        - win-native-64-release
      ARCH:
       - x86_64
      WINVERSIONS:
         - windows-11-64
    cross:
      TYPE: win
      STAGES:
        - win-64-release
      ARCH:
       - x86_64
      WINVERSIONS:
         - windows-10-64<|MERGE_RESOLUTION|>--- conflicted
+++ resolved
@@ -3,273 +3,6 @@
   - univention-bareos
 
 OS:
-<<<<<<< HEAD
-  # Sanitize:
-  #   "F37":
-  #     TYPE: scripted
-  #     IMAGE: fedora37
-  #     BUILD_SCRIPT: bareos/devtools/build-and-test-with-sanitize.sh
-  #     FINISH_SCRIPT: CD/sanitize/finish-sanitize.sh
-  #     ARCH:
-  #       - x86_64
-  # ULC_deb:
-  #   "OpenSSL_1.1":
-  #     TYPE: scripted
-  #     IMAGE: "ubuntu18.04"
-  #     BUILD_SCRIPT: CD/deb/build-ulc.sh
-  #     FINISH_SCRIPT: CD/deb/finish-ulc.sh
-  #     ARCH:
-  #       - x86_64
-
-  # xUbuntu:
-  #   "22.04":
-  #     TYPE: deb
-  #     IMAGE: "ubuntu22.04"
-  #     ARCH:
-  #       - x86_64
-  #     PROJECTPACKAGES:
-  #       x86_64:
-  #          - bareos
-  #          - bareos-webui
-  #          - bareos-vmware
-  #          - python-bareos
-  #   "20.04":
-  #     TYPE: deb
-  #     IMAGE: "ubuntu20.04"
-  #     ARCH:
-  #       - x86_64
-  #     PROJECTPACKAGES:
-  #       x86_64:
-  #          - bareos
-  #          - bareos-webui
-  #          - bareos-vmware
-  #          - python-bareos
-
-  # SUSE:
-  #   "15":
-  #     TYPE: rpm
-  #     IMAGE: sle154
-  #     CUSTOM_TEST_IMAGES: [ SLE-15_SP3, SLE-15_SP4, openSUSE-Leap_15.3, openSUSE-Leap_15.4 ]
-  #     ARCH:
-  #     - x86_64
-  #     PROJECTPACKAGES:
-  #       x86_64:
-  #          - bareos
-  #          - python-bareos
-  # SLE:
-  #   "12_SP5":
-  #     TYPE: rpm
-  #     IMAGE: sles12sp5
-  #     ARCH:
-  #     - x86_64
-  #     PROJECTPACKAGES:
-  #       x86_64:
-  #          - bareos
-  #          - python-bareos
-
-  # Fedora:
-  #   "37":
-  #     TYPE: rpm
-  #     IMAGE: fedora37
-  #     ARCH:
-  #     - x86_64
-  #     PROJECTPACKAGES:
-  #       x86_64:
-  #          - bareos
-  #          - python-bareos
-  #   "36":
-  #     TYPE: rpm
-  #     IMAGE: fedora36
-  #     ARCH:
-  #     - x86_64
-  #     PROJECTPACKAGES:
-  #       x86_64:
-  #          - bareos
-  #          - python-bareos
-  # Debian:
-  #   "11":
-  #     TYPE: deb
-  #     IMAGE: "debian11"
-  #     ARCH:
-  #       - x86_64
-  #     PROJECTPACKAGES:
-  #       x86_64:
-  #          - bareos
-  #          - bareos-webui
-  #          - bareos-vmware
-  #          - python-bareos
-  #   "10":
-  #     TYPE: deb
-  #     IMAGE: "debian10"
-  #     CUSTOM_TEST_IMAGES: [ Debian, "Univention-5.0" ]
-  #     ARCH:
-  #       - x86_64
-  #     PROJECTPACKAGES:
-  #       x86_64:
-  #          - bareos
-  #          - bareos-webui
-  #          - bareos-vmware
-  #          - python-bareos
-
-  # EL:
-  #   "9":
-  #     TYPE: rpm
-  #     IMAGE: rhel9
-  #     CUSTOM_TEST_IMAGES: [ Rocky, Alma, Oracle, Stream, RHEL ]
-  #     ARCH:
-  #     - x86_64
-  #     PROJECTPACKAGES:
-  #       x86_64:
-  #          - bareos
-  #          - bareos-vmware
-  #          - python-bareos
-  #   "8":
-  #     TYPE: rpm
-  #     IMAGE: rhel8
-  #     CUSTOM_TEST_IMAGES: [ Rocky, Alma, Oracle, Stream, RHEL ]
-  #     ARCH:
-  #     - x86_64
-  #     PROJECTPACKAGES:
-  #       x86_64:
-  #          - bareos
-  #          - bareos-vmware
-  #          - python-bareos
-  #   "7":
-  #     TYPE: rpm
-  #     IMAGE: rhel7
-  #     CUSTOM_TEST_IMAGES: [ CentOS, RHEL ]
-  #     ARCH:
-  #     - x86_64
-  #     PROJECTPACKAGES:
-  #       x86_64:
-  #          - bareos
-  #          - bareos-vmware
-  #          - python-bareos
-
-  # FreeBSD:
-  #   "12.4":
-  #     TYPE: freebsd
-  #     ARCH:
-  #       - amd64
-  #     PROJECTPACKAGES:
-  #       amd64:
-  #          - bareos-freebsd
-  #   "13.1":
-  #     TYPE: freebsd
-  #     ARCH:
-  #       - amd64
-
-  # MacOS:
-  #   "10.13.6":
-  #     TYPE: macos
-  #     ARCH:
-  #       - x64
-
-  # Solaris:
-  #   "11.4":
-  #     TYPE: solaris
-  #     ARCH:
-  #       - i386
-
-
-=======
-  Sanitize:
-    "F39":
-      TYPE: scripted
-      IMAGE: fedora39
-      BUILD_SCRIPT: bareos/devtools/build-and-test-with-sanitize.sh
-      FINISH_SCRIPT: CD/sanitize/finish-sanitize.sh
-      ARCH:
-        - x86_64
-  ULC_deb:
-    "OpenSSL_1.1":
-      TYPE: scripted
-      IMAGE: "ubuntu18.04"
-      BUILD_SCRIPT: CD/deb/build-ulc.sh
-      FINISH_SCRIPT: CD/deb/finish-ulc.sh
-      ARCH:
-        - x86_64
-  xUbuntu:
-    "22.04":
-      TYPE: deb
-      IMAGE: "ubuntu22.04"
-      ARCH:
-        - x86_64
-    "20.04":
-      TYPE: deb
-      IMAGE: "ubuntu20.04"
-      ARCH:
-        - x86_64
-  SUSE:
-    "15":
-      TYPE: rpm
-      IMAGE: sle154
-      CUSTOM_TEST_IMAGES: [ SLE-15_SP3, SLE-15_SP4, openSUSE-Leap_15.4, SLE-15_SP5, openSUSE-Leap_15.5 ]
-      ARCH:
-      - x86_64
-  SLE:
-    "12_SP5":
-      TYPE: rpm
-      IMAGE: sles12sp5
-      ARCH:
-      - x86_64
-  Fedora:
-    "39":
-      TYPE: rpm
-      IMAGE: fedora39
-      ARCH:
-      - x86_64
-    "38":
-      TYPE: rpm
-      IMAGE: fedora38
-      ARCH:
-      - x86_64
-  Debian:
-    "12":
-      TYPE: deb
-      IMAGE: "debian12"
-      ARCH:
-        - x86_64
-    "11":
-      TYPE: deb
-      IMAGE: "debian11"
-      ARCH:
-        - x86_64
-    "10":
-      TYPE: deb
-      IMAGE: "debian10"
-      ARCH:
-        - x86_64
-  EL:
-    "9":
-      TYPE: rpm
-      IMAGE: rhel9
-      CUSTOM_TEST_IMAGES: [ Rocky, Alma, Oracle, Stream, RHEL ]
-      ARCH:
-      - x86_64
-    "8":
-      TYPE: rpm
-      IMAGE: rhel8
-      CUSTOM_TEST_IMAGES: [ Rocky, Alma, Oracle, Stream, RHEL ]
-      ARCH:
-      - x86_64
-    "7":
-      TYPE: rpm
-      IMAGE: rhel7
-      CUSTOM_TEST_IMAGES: [ CentOS, RHEL ]
-      ARCH:
-      - x86_64
-  FreeBSD:
-    "13.2":
-      TYPE: freebsd
-      ARCH:
-        - amd64
-  MacOS:
-    "10.13.6":
-      TYPE: macos
-      ARCH:
-        - x64
->>>>>>> e3fd3d53
   win:
     native:
       TYPE: win-native
