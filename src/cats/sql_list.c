/*
   BAREOS® - Backup Archiving REcovery Open Sourced

   Copyright (C) 2000-2009 Free Software Foundation Europe e.V.
   Copyright (C) 2011-2016 Planets Communications B.V.
   Copyright (C) 2013-2016 Bareos GmbH & Co. KG

   This program is Free Software; you can redistribute it and/or
   modify it under the terms of version three of the GNU Affero General Public
   License as published by the Free Software Foundation and included
   in the file LICENSE.

   This program is distributed in the hope that it will be useful, but
   WITHOUT ANY WARRANTY; without even the implied warranty of
   MERCHANTABILITY or FITNESS FOR A PARTICULAR PURPOSE. See the GNU
   Affero General Public License for more details.

   You should have received a copy of the GNU Affero General Public License
   along with this program; if not, write to the Free Software
   Foundation, Inc., 51 Franklin Street, Fifth Floor, Boston, MA
   02110-1301, USA.
*/
/*
 * BAREOS Catalog Database List records interface routines
 *
 * Kern Sibbald, March 2000
 */

#include "bareos.h"

#if HAVE_SQLITE3 || HAVE_MYSQL || HAVE_POSTGRESQL || HAVE_INGRES || HAVE_DBI

#include "cats.h"

/* -----------------------------------------------------------------------
 *
 *   Generic Routines (or almost generic)
 *
 * -----------------------------------------------------------------------
 */

/*
 * Submit general SQL query
 */
bool B_DB::list_sql_query(JCR *jcr, const char *query, OUTPUT_FORMATTER *sendit,
                          e_list_type type, bool verbose)
{
   return list_sql_query(jcr, query, sendit, type, "query", verbose);
}

bool B_DB::list_sql_query(JCR *jcr, uint32_t hash_key, OUTPUT_FORMATTER *sendit,
                          e_list_type type, bool verbose)
{
   return list_sql_query(jcr, hash_key, sendit, type, "query", verbose);
}

bool B_DB::list_sql_query(JCR *jcr, const char *query, OUTPUT_FORMATTER *sendit,
                          e_list_type type, const char *description, bool verbose)
{
   bool retval = false;

   db_lock(this);

   if (!sql_query(query, QF_STORE_RESULT)) {
      Mmsg(errmsg, _("Query failed: %s\n"), sql_strerror());
      if (verbose) {
         sendit->decoration(errmsg);
      }
      goto bail_out;
   }

   sendit->array_start(description);
   list_result(jcr, sendit, type);
   sendit->array_end(description);
   sql_free_result();
   retval = true;

bail_out:
   db_unlock(this);
   return retval;
}

bool B_DB::list_sql_query(JCR *jcr, uint32_t hash_key, OUTPUT_FORMATTER *sendit,
                          e_list_type type, const char *description, bool verbose)
{
   bool retval = false;
   POOL_MEM query(PM_MESSAGE);

<<<<<<< HEAD
   if (db_list_sql_query_start(jcr, mdb, query, sendit, type, description, verbose)) {
      retval = true;
      db_list_sql_query_end(jcr, mdb);
   }

   return retval;
}

bool db_list_sql_query_start(JCR *jcr, B_DB *mdb, const char *query,
                             OUTPUT_FORMATTER *sendit, e_list_type type,
                             const char *description, bool verbose)
{
   db_lock(mdb);
   if (!sql_query(mdb, query, QF_STORE_RESULT)) {
      Mmsg(mdb->errmsg, _("Query failed: %s\n"), sql_strerror(mdb));
=======

   db_lock(this);

   fill_query(query, hash_key);
   if (!sql_query(query.c_str(), QF_STORE_RESULT)) {
      Mmsg(errmsg, _("Query failed: %s\n"), sql_strerror());
>>>>>>> d1982318
      if (verbose) {
         sendit->decoration(errmsg);
      }
      db_unlock(mdb);
      return false;
   }

   sendit->array_start(description);
   list_result(jcr, sendit, type);
   sendit->array_end(description);
<<<<<<< HEAD

   return true;
}


void db_list_sql_query_end(JCR *jcr, B_DB *mdb)
{
   sql_free_result(mdb);
   db_unlock(mdb);
=======
   sql_free_result();
   retval = true;

bail_out:
   db_unlock(this);
   return retval;
>>>>>>> d1982318
}

void B_DB::list_pool_records(JCR *jcr, POOL_DBR *pdbr, OUTPUT_FORMATTER *sendit, e_list_type type)
{
   char esc[MAX_ESCAPE_NAME_LENGTH];

   db_lock(this);
   escape_string(jcr, esc, pdbr->Name, strlen(pdbr->Name));

   if (type == VERT_LIST) {
      if (pdbr->Name[0] != 0) {
         Mmsg(cmd, "SELECT PoolId,Name,NumVols,MaxVols,UseOnce,UseCatalog,"
              "AcceptAnyVolume,VolRetention,VolUseDuration,MaxVolJobs,MaxVolBytes,"
              "AutoPrune,Recycle,PoolType,LabelFormat,Enabled,ScratchPoolId,"
              "RecyclePoolId,LabelType "
              "FROM Pool WHERE Name='%s'", esc);
      } else {
         Mmsg(cmd, "SELECT PoolId,Name,NumVols,MaxVols,UseOnce,UseCatalog,"
              "AcceptAnyVolume,VolRetention,VolUseDuration,MaxVolJobs,MaxVolBytes,"
              "AutoPrune,Recycle,PoolType,LabelFormat,Enabled,ScratchPoolId,"
              "RecyclePoolId,LabelType "
              "FROM Pool ORDER BY PoolId");
      }
   } else {
      if (pdbr->Name[0] != 0) {
         Mmsg(cmd, "SELECT PoolId,Name,NumVols,MaxVols,PoolType,LabelFormat "
              "FROM Pool WHERE Name='%s'", esc);
      } else {
         Mmsg(cmd, "SELECT PoolId,Name,NumVols,MaxVols,PoolType,LabelFormat "
              "FROM Pool ORDER BY PoolId");
      }
   }

   if (!QUERY_DB(jcr, cmd)) {
      goto bail_out;
   }

   sendit->array_start("pools");
   list_result(jcr, sendit, type);
   sendit->array_end("pools");

   sql_free_result();

bail_out:
   db_unlock(this);
}

void B_DB::list_client_records(JCR *jcr, char *clientname, OUTPUT_FORMATTER *sendit, e_list_type type)
{
   db_lock(this);
   POOL_MEM clientfilter(PM_MESSAGE);

   if (clientname) {
      clientfilter.bsprintf("WHERE Name = '%s'", clientname);
   }
   if (type == VERT_LIST) {
      Mmsg(cmd, "SELECT ClientId,Name,Uname,AutoPrune,FileRetention,"
           "JobRetention "
           "FROM Client %s ORDER BY ClientId ", clientfilter.c_str());
   } else {
      Mmsg(cmd, "SELECT ClientId,Name,FileRetention,JobRetention "
           "FROM Client %s ORDER BY ClientId", clientfilter.c_str());
   }

   if (!QUERY_DB(jcr, cmd)) {
      goto bail_out;
   }

   sendit->array_start("clients");
   list_result(jcr, sendit, type);
   sendit->array_end("clients");

   sql_free_result();

bail_out:
   db_unlock(this);
}

void B_DB::list_storage_records(JCR *jcr, OUTPUT_FORMATTER *sendit, e_list_type type)
{
   db_lock(this);

   Mmsg(cmd, "SELECT StorageId,Name,AutoChanger FROM Storage");

   if (!QUERY_DB(jcr, cmd)) {
      goto bail_out;
   }

   sendit->array_start("storages");
   list_result(jcr, sendit, type);
   sendit->array_end("storages");

   sql_free_result();

bail_out:
   db_unlock(this);
}

/*
 * If VolumeName is non-zero, list the record for that Volume
 *   otherwise, list the Volumes in the Pool specified by PoolId
 */
void B_DB::list_media_records(JCR *jcr, MEDIA_DBR *mdbr, OUTPUT_FORMATTER *sendit, e_list_type type)
{
   char ed1[50];
   char esc[MAX_ESCAPE_NAME_LENGTH];

   db_lock(this);
   escape_string(jcr, esc, mdbr->VolumeName, strlen(mdbr->VolumeName));

   if (type == VERT_LIST) {
      if (mdbr->VolumeName[0] != 0) {
<<<<<<< HEAD
         Mmsg(mdb->cmd, "SELECT MediaId,VolumeName,Slot,PoolId,"
                        "MediaType,FirstWritten,LastWritten,LabelDate,VolJobs,"
                        "VolFiles,VolBlocks,VolMounts,VolBytes,VolErrors,VolWrites,"
                        "VolCapacityBytes,VolStatus,Enabled,Recycle,VolRetention,"
                        "VolUseDuration,MaxVolJobs,MaxVolFiles,MaxVolBytes,InChanger,"
                        "EndFile,EndBlock,LabelType,StorageId,DeviceId,"
                        "LocationId,RecycleCount,InitialWrite,ScratchPoolId,RecyclePoolId, "
                        "Comment,Name AS Storage "
                        "FROM Media "
                        "LEFT JOIN Storage USING(StorageId) "
                        "WHERE Media.VolumeName='%s'", esc);
      } else if (mdbr->PoolId > 0) {
         Mmsg(mdb->cmd, "SELECT MediaId,VolumeName,Slot,PoolId,"
                        "MediaType,FirstWritten,LastWritten,LabelDate,VolJobs,"
                        "VolFiles,VolBlocks,VolMounts,VolBytes,VolErrors,VolWrites,"
                        "VolCapacityBytes,VolStatus,Enabled,Recycle,VolRetention,"
                        "VolUseDuration,MaxVolJobs,MaxVolFiles,MaxVolBytes,InChanger,"
                        "EndFile,EndBlock,LabelType,StorageId,DeviceId,"
                        "LocationId,RecycleCount,InitialWrite,ScratchPoolId,RecyclePoolId, "
                        "Comment,Name AS Storage "
                        "FROM Media "
                        "LEFT JOIN Storage USING(StorageId) "
                        "WHERE Media.PoolId=%s ORDER BY MediaId",
              edit_int64(mdbr->PoolId, ed1));
      } else {
          Mmsg(mdb->cmd, "SELECT MediaId,VolumeName,Slot,PoolId,"
                        "MediaType,FirstWritten,LastWritten,LabelDate,VolJobs,"
                        "VolFiles,VolBlocks,VolMounts,VolBytes,VolErrors,VolWrites,"
                        "VolCapacityBytes,VolStatus,Enabled,Recycle,VolRetention,"
                        "VolUseDuration,MaxVolJobs,MaxVolFiles,MaxVolBytes,InChanger,"
                        "EndFile,EndBlock,LabelType,StorageId,DeviceId,"
                        "LocationId,RecycleCount,InitialWrite,ScratchPoolId,RecyclePoolId, "
                        "Comment,Name AS Storage "
                        "FROM Media "
                        "LEFT JOIN Storage USING(StorageId) "
                        "ORDER BY MediaId");
=======
         Mmsg(cmd, "SELECT MediaId,VolumeName,Slot,PoolId,"
                   "MediaType,FirstWritten,LastWritten,LabelDate,VolJobs,"
                   "VolFiles,VolBlocks,VolMounts,VolBytes,VolErrors,VolWrites,"
                   "VolCapacityBytes,VolStatus,Enabled,Recycle,VolRetention,"
                   "VolUseDuration,MaxVolJobs,MaxVolFiles,MaxVolBytes,InChanger,"
                   "EndFile,EndBlock,LabelType,StorageId,DeviceId,"
                   "LocationId,RecycleCount,InitialWrite,ScratchPoolId,RecyclePoolId, "
                   "Comment "
                   "FROM Media WHERE Media.VolumeName='%s'", esc);
      } else if (mdbr->PoolId > 0) {
         Mmsg(cmd, "SELECT MediaId,VolumeName,Slot,PoolId,"
                   "MediaType,FirstWritten,LastWritten,LabelDate,VolJobs,"
                   "VolFiles,VolBlocks,VolMounts,VolBytes,VolErrors,VolWrites,"
                   "VolCapacityBytes,VolStatus,Enabled,Recycle,VolRetention,"
                   "VolUseDuration,MaxVolJobs,MaxVolFiles,MaxVolBytes,InChanger,"
                   "EndFile,EndBlock,LabelType,StorageId,DeviceId,"
                   "LocationId,RecycleCount,InitialWrite,ScratchPoolId,RecyclePoolId, "
                   "Comment "
                   "FROM Media WHERE Media.PoolId=%s ORDER BY MediaId",
              edit_int64(mdbr->PoolId, ed1));
      } else {
          Mmsg(cmd, "SELECT MediaId,VolumeName,Slot,PoolId,"
                    "MediaType,FirstWritten,LastWritten,LabelDate,VolJobs,"
                    "VolFiles,VolBlocks,VolMounts,VolBytes,VolErrors,VolWrites,"
                    "VolCapacityBytes,VolStatus,Enabled,Recycle,VolRetention,"
                    "VolUseDuration,MaxVolJobs,MaxVolFiles,MaxVolBytes,InChanger,"
                    "EndFile,EndBlock,LabelType,StorageId,DeviceId,"
                    "LocationId,RecycleCount,InitialWrite,ScratchPoolId,RecyclePoolId, "
                    "Comment "
                    "FROM Media ORDER BY MediaId");
>>>>>>> d1982318
      }
   } else {
      if (mdbr->VolumeName[0] != 0) {
         Mmsg(cmd, "SELECT MediaId,VolumeName,VolStatus,Enabled,"
                   "VolBytes,VolFiles,VolRetention,Recycle,Slot,InChanger,"
                   "MediaType,LastWritten,Name AS Storage "
                   "FROM Media "
                   "LEFT JOIN Storage USING(StorageId) "
                   "WHERE VolumeName='%s'", esc);
      } else if (mdbr->PoolId > 0) {
         Mmsg(cmd, "SELECT MediaId,VolumeName,VolStatus,Enabled,"
                   "VolBytes,VolFiles,VolRetention,Recycle,Slot,InChanger,"
                   "MediaType,LastWritten,Name AS Storage "
                   "FROM Media "
                   "LEFT JOIN Storage USING(StorageId) "
                   "WHERE PoolId=%s ORDER BY MediaId",
              edit_int64(mdbr->PoolId, ed1));
      } else {
         Mmsg(cmd, "SELECT MediaId,VolumeName,VolStatus,Enabled,"
                   "VolBytes,VolFiles,VolRetention,Recycle,Slot,InChanger,"
                   "MediaType,LastWritten,Name AS Storage "
                   "FROM Media "
                   "LEFT JOIN Storage USING(StorageId) "
                   "ORDER BY MediaId");
      }
   }

   if (!QUERY_DB(jcr, cmd)) {
      goto bail_out;
   }

   list_result(jcr, sendit, type);

   sql_free_result();

bail_out:
   db_unlock(this);
}

void B_DB::list_jobmedia_records(JCR *jcr, uint32_t JobId, OUTPUT_FORMATTER *sendit, e_list_type type)
{
   char ed1[50];

   db_lock(this);
   if (type == VERT_LIST) {
      if (JobId > 0) {                   /* do by JobId */
         Mmsg(cmd, "SELECT JobMediaId,JobId,Media.MediaId,Media.VolumeName,"
              "FirstIndex,LastIndex,StartFile,JobMedia.EndFile,StartBlock,"
              "JobMedia.EndBlock "
              "FROM JobMedia,Media WHERE Media.MediaId=JobMedia.MediaId "
              "AND JobMedia.JobId=%s", edit_int64(JobId, ed1));
      } else {
         Mmsg(cmd, "SELECT JobMediaId,JobId,Media.MediaId,Media.VolumeName,"
              "FirstIndex,LastIndex,StartFile,JobMedia.EndFile,StartBlock,"
              "JobMedia.EndBlock "
              "FROM JobMedia,Media WHERE Media.MediaId=JobMedia.MediaId");
      }

   } else {
      if (JobId > 0) {                   /* do by JobId */
         Mmsg(cmd, "SELECT JobId,Media.VolumeName,FirstIndex,LastIndex "
              "FROM JobMedia,Media WHERE Media.MediaId=JobMedia.MediaId "
              "AND JobMedia.JobId=%s", edit_int64(JobId, ed1));
      } else {
         Mmsg(cmd, "SELECT JobId,Media.VolumeName,FirstIndex,LastIndex "
              "FROM JobMedia,Media WHERE Media.MediaId=JobMedia.MediaId");
      }
   }
   if (!QUERY_DB(jcr, cmd)) {
      goto bail_out;
   }

   sendit->array_start("jobmedia");
   list_result(jcr, sendit, type);
   sendit->array_end("jobmedia");

   sql_free_result();

bail_out:
   db_unlock(this);
}

void B_DB::list_copies_records(JCR *jcr, const char *range, const char *JobIds,
                               OUTPUT_FORMATTER *send, e_list_type type)
{
   POOL_MEM str_jobids(PM_MESSAGE);

   if (JobIds && JobIds[0]) {
      Mmsg(str_jobids, " AND (Job.PriorJobId IN (%s) OR Job.JobId IN (%s)) ",
           JobIds, JobIds);
   }

   db_lock(this);
   Mmsg(cmd,
        "SELECT DISTINCT Job.PriorJobId AS JobId, Job.Job, "
                        "Job.JobId AS CopyJobId, Media.MediaType "
        "FROM Job "
        "JOIN JobMedia USING (JobId) "
        "JOIN Media USING (MediaId) "
        "WHERE Job.Type = '%c' %s ORDER BY Job.PriorJobId DESC %s",
        (char) JT_JOB_COPY, str_jobids.c_str(), range);

   if (!QUERY_DB(jcr, cmd)) {
      goto bail_out;
   }

   if (sql_num_rows()) {
      if (JobIds && JobIds[0]) {
         send->decoration(_("These JobIds have copies as follows:\n"));
      } else {
         send->decoration(_("The catalog contains copies as follows:\n"));
      }

      send->array_start("copies");
      list_result(jcr, send, type);
      send->array_end("copies");
   }

   sql_free_result();

bail_out:
   db_unlock(this);
}

void B_DB::list_log_records(JCR *jcr, const char *clientname, const char *range,
                            bool reverse, OUTPUT_FORMATTER *sendit, e_list_type type)
{
   POOL_MEM client_filter(PM_MESSAGE);

   if (clientname) {
      Mmsg(client_filter, "AND Client.Name = '%s' ", clientname);
   }

   if (reverse) {
     Mmsg(cmd, "SELECT LogId, Job.Name AS JobName, Client.Name AS ClientName, Time, LogText "
               "FROM Log "
               "JOIN Job USING (JobId) "
               "LEFT JOIN Client USING (ClientId) "
               "WHERE Job.Type != 'C' "
               "%s"
               "ORDER BY Log.LogId DESC %s",
          client_filter.c_str(), range);
   } else {
     Mmsg(cmd, "SELECT LogId, JobName, ClientName, Time, LogText FROM ("
                  "SELECT LogId, Job.Name AS JobName, Client.Name As ClientName, Time, LogText "
                  "FROM Log "
                  "JOIN Job USING (JobId) "
                  "LEFT JOIN Client USING (ClientId) "
                  "WHERE Job.Type != 'C' "
                  "%s"
                  "ORDER BY Log.LogId DESC %s"
               ") AS sub ORDER BY LogId ASC",
          client_filter.c_str(), range);
   }

   if (type != VERT_LIST) {
      /*
       * When something else then a vertical list is requested set the list type
       * to RAW_LIST e.g. non formated raw data as that makes the only sense for
       * the logtext output. The logtext already has things like \n etc in it
       * so we should just dump the raw content out for the best visible output.
       */
      type = RAW_LIST;
   }

   db_lock(this);

   if (!QUERY_DB(jcr, cmd)) {
      goto bail_out;
   }

   sendit->array_start("log");
   list_result(jcr, sendit, type);
   sendit->array_end("log");

   sql_free_result();

bail_out:
   db_unlock(this);
}

void B_DB::list_joblog_records(JCR *jcr, uint32_t JobId, OUTPUT_FORMATTER *sendit, e_list_type type)
{
   char ed1[50];

   if (JobId <= 0) {
      return;
   }
   db_lock(this);
   if (type == VERT_LIST) {
      Mmsg(cmd, "SELECT Time, LogText FROM Log "
                     "WHERE Log.JobId=%s ORDER BY Log.LogId", edit_int64(JobId, ed1));
   } else {
      Mmsg(cmd, "SELECT Time, LogText FROM Log "
                     "WHERE Log.JobId=%s ORDER BY Log.LogId", edit_int64(JobId, ed1));
      /*
       * When something else then a vertical list is requested set the list type
       * to RAW_LIST e.g. non formated raw data as that makes the only sense for
       * the logtext output. The logtext already has things like \n etc in it
       * so we should just dump the raw content out for the best visible output.
       */
      type = RAW_LIST;
   }
   if (!QUERY_DB(jcr, cmd)) {
      goto bail_out;
   }

   sendit->array_start("joblog");
   list_result(jcr, sendit, type);
   sendit->array_end("joblog");

   sql_free_result();

bail_out:
   db_unlock(this);
}

/*
 * List Job record(s) that match JOB_DBR
 */
void B_DB::list_job_records(JCR *jcr, JOB_DBR *jr, const char *range, const char *clientname, int jobstatus,
                            const char *volumename, utime_t since_time, bool last, bool count,
                            OUTPUT_FORMATTER *sendit, e_list_type type)
{
   char ed1[50];
   char dt[MAX_TIME_LENGTH];
   char esc[MAX_ESCAPE_NAME_LENGTH];
   POOL_MEM temp(PM_MESSAGE),
            selection(PM_MESSAGE),
            criteria(PM_MESSAGE);

   if (jr->JobId > 0) {
      temp.bsprintf("AND Job.JobId=%s", edit_int64(jr->JobId, ed1));
      pm_strcat(selection, temp.c_str());
   }

   if (jr->Name[0] != 0) {
      escape_string(jcr, esc, jr->Name, strlen(jr->Name));
      temp.bsprintf( "AND Job.Name = '%s' ", esc);
      pm_strcat(selection, temp.c_str());
   }

   if (clientname) {
      temp.bsprintf("AND Client.Name = '%s' ", clientname);
      pm_strcat(selection, temp.c_str());
   }

   if (jobstatus) {
      temp.bsprintf("AND Job.JobStatus = '%c' ", jobstatus);
      pm_strcat(selection, temp.c_str());
   }

   if (volumename) {
      temp.bsprintf("AND Media.Volumename = '%s' ", volumename);
      pm_strcat(selection, temp.c_str());
   }

   if (since_time) {
      bstrutime(dt, sizeof(dt), since_time);
      temp.bsprintf("AND Job.SchedTime > '%s' ", dt);
      pm_strcat(selection, temp.c_str());
   }

   db_lock(this);

   if (count) {
      fill_query(8, selection.c_str(), range);
   } else if (last) {
      if (type == VERT_LIST) {
         fill_query(10, selection.c_str(), range);
      } else {
         fill_query(9, selection.c_str(), range);
      }
   } else {
      if (type == VERT_LIST) {
         fill_query(7, selection.c_str(), range);
      } else {
         fill_query(6, selection.c_str(), range);
      }
   }

   if (!QUERY_DB(jcr, cmd)) {
      goto bail_out;
   }

   sendit->array_start("jobs");
   list_result(jcr, sendit, type);
   sendit->array_end("jobs");

   sql_free_result();

bail_out:
   db_unlock(this);
}

/*
 * List Job totals
 */
void B_DB::list_job_totals(JCR *jcr, JOB_DBR *jr, OUTPUT_FORMATTER *sendit)
{
   db_lock(this);

   /*
    * List by Job
    */
   Mmsg(cmd, "SELECT count(*) AS Jobs,sum(JobFiles) "
             "AS Files,sum(JobBytes) AS Bytes,Name AS Job FROM Job GROUP BY Name");

   if (!QUERY_DB(jcr, cmd)) {
      goto bail_out;
   }

   sendit->array_start("jobs");
   list_result(jcr, sendit, HORZ_LIST);
   sendit->array_end("jobs");

   sql_free_result();

   /*
    * Do Grand Total
    */
   Mmsg(cmd, "SELECT COUNT(*) AS Jobs,sum(JobFiles) "
             "AS Files,sum(JobBytes) As Bytes FROM Job");

   if (!QUERY_DB(jcr, cmd)) {
      goto bail_out;
   }

   sendit->object_start("jobtotals");
   list_result(jcr, sendit, HORZ_LIST);
   sendit->object_end("jobtotals");

   sql_free_result();

bail_out:
   db_unlock(this);
}

void B_DB::list_files_for_job(JCR *jcr, JobId_t jobid, OUTPUT_FORMATTER *sendit)
{
   char ed1[50];
   LIST_CTX lctx(jcr, this, sendit, NF_LIST);

   db_lock(this);

   /*
    * Stupid MySQL is NON-STANDARD !
    */
   if (get_type_index() == SQL_TYPE_MYSQL) {
      Mmsg(cmd, "SELECT CONCAT(Path.Path,Filename.Name) AS Filename "
           "FROM (SELECT PathId, FilenameId FROM File WHERE JobId=%s "
                  "UNION ALL "
                 "SELECT PathId, FilenameId "
                   "FROM BaseFiles JOIN File "
                         "ON (BaseFiles.FileId = File.FileId) "
                  "WHERE BaseFiles.JobId = %s"
           ") AS F, Filename,Path "
           "WHERE Filename.FilenameId=F.FilenameId "
           "AND Path.PathId=F.PathId",
           edit_int64(jobid, ed1), ed1);
   } else {
      Mmsg(cmd, "SELECT Path.Path||Filename.Name AS Filename "
           "FROM (SELECT PathId, FilenameId FROM File WHERE JobId=%s "
                  "UNION ALL "
                 "SELECT PathId, FilenameId "
                   "FROM BaseFiles JOIN File "
                         "ON (BaseFiles.FileId = File.FileId) "
                  "WHERE BaseFiles.JobId = %s"
           ") AS F, Filename,Path "
           "WHERE Filename.FilenameId=F.FilenameId "
           "AND Path.PathId=F.PathId",
           edit_int64(jobid, ed1), ed1);
   }

   sendit->array_start("filenames");
   if (!big_sql_query(cmd, ::list_result, &lctx)) {
       goto bail_out;
   }
   sendit->array_end("filenames");

   sql_free_result();

bail_out:
   db_unlock(this);
}

void B_DB::list_base_files_for_job(JCR *jcr, JobId_t jobid, OUTPUT_FORMATTER *sendit)
{
   char ed1[50];
   LIST_CTX lctx(jcr, this, sendit, NF_LIST);

   db_lock(this);

   /*
    * Stupid MySQL is NON-STANDARD !
    */
   if (get_type_index() == SQL_TYPE_MYSQL) {
      Mmsg(cmd, "SELECT CONCAT(Path.Path,Filename.Name) AS Filename "
           "FROM BaseFiles, File, Filename, Path "
           "WHERE BaseFiles.JobId=%s AND BaseFiles.BaseJobId = File.JobId "
           "AND BaseFiles.FileId = File.FileId "
           "AND Filename.FilenameId=File.FilenameId "
           "AND Path.PathId=File.PathId",
         edit_int64(jobid, ed1));
   } else {
      Mmsg(cmd, "SELECT Path.Path||Filename.Name AS Filename "
           "FROM BaseFiles, File, Filename, Path "
           "WHERE BaseFiles.JobId=%s AND BaseFiles.BaseJobId = File.JobId "
           "AND BaseFiles.FileId = File.FileId "
           "AND Filename.FilenameId=File.FilenameId "
           "AND Path.PathId=File.PathId",
           edit_int64(jobid, ed1));
   }

   sendit->array_start("files");
   if (!big_sql_query(cmd, ::list_result, &lctx)) {
       goto bail_out;
   }
   sendit->array_end("files");

   sql_free_result();

bail_out:
   db_unlock(this);
}

/*
 * List fileset
 */
void B_DB::list_filesets(JCR *jcr, JOB_DBR *jr, const char *range, OUTPUT_FORMATTER *sendit, e_list_type type)
{
   char esc[MAX_ESCAPE_NAME_LENGTH];

   db_lock(this);
   if (jr->Name[0] != 0) {
      escape_string(jcr, esc, jr->Name, strlen(jr->Name));
      Mmsg(cmd, "SELECT DISTINCT FileSet.FileSetId AS FileSetId, FileSet, MD5, CreateTime, FileSetText "
           "FROM Job, FileSet "
           "WHERE Job.FileSetId = FileSet.FileSetId "
           "AND Job.Name='%s'%s", esc, range);
   } else if (jr->Job[0] != 0) {
      escape_string(jcr, esc, jr->Job, strlen(jr->Job));
      Mmsg(cmd, "SELECT DISTINCT FileSet.FileSetId AS FileSetId, FileSet, MD5, CreateTime, FileSetText "
           "FROM Job, FileSet "
           "WHERE Job.FileSetId = FileSet.FileSetId "
           "AND Job.Name='%s'%s", esc, range);
   } else if (jr->JobId != 0) {
      Mmsg(cmd, "SELECT DISTINCT FileSet.FileSetId AS FileSetId, FileSet, MD5, CreateTime, FileSetText "
           "FROM Job, FileSet "
           "WHERE Job.FileSetId = FileSet.FileSetId "
           "AND Job.JobId='%s'%s", edit_int64(jr->JobId, esc), range);
   } else if (jr->FileSetId != 0) {
      Mmsg(cmd, "SELECT FileSetId, FileSet, MD5, CreateTime, FileSetText "
           "FROM FileSet "
           "WHERE  FileSetId=%s", edit_int64(jr->FileSetId, esc));
   } else {                           /* all records */
      Mmsg(cmd, "SELECT DISTINCT FileSet.FileSetId AS FileSetId, FileSet, MD5, CreateTime, FileSetText "
           "FROM FileSet ORDER BY FileSetId ASC%s", range);
   }

   if (!QUERY_DB(jcr, cmd)) {
      goto bail_out;
   }
   sendit->array_start("filesets");
   list_result(jcr, sendit, type);
   sendit->array_end("filesets");

   sql_free_result();

bail_out:
   db_unlock(this);
}
#endif /* HAVE_SQLITE3 || HAVE_MYSQL || HAVE_POSTGRESQL || HAVE_INGRES || HAVE_DBI */<|MERGE_RESOLUTION|>--- conflicted
+++ resolved
@@ -86,30 +86,12 @@
    bool retval = false;
    POOL_MEM query(PM_MESSAGE);
 
-<<<<<<< HEAD
-   if (db_list_sql_query_start(jcr, mdb, query, sendit, type, description, verbose)) {
-      retval = true;
-      db_list_sql_query_end(jcr, mdb);
-   }
-
-   return retval;
-}
-
-bool db_list_sql_query_start(JCR *jcr, B_DB *mdb, const char *query,
-                             OUTPUT_FORMATTER *sendit, e_list_type type,
-                             const char *description, bool verbose)
-{
-   db_lock(mdb);
-   if (!sql_query(mdb, query, QF_STORE_RESULT)) {
-      Mmsg(mdb->errmsg, _("Query failed: %s\n"), sql_strerror(mdb));
-=======
 
    db_lock(this);
 
    fill_query(query, hash_key);
    if (!sql_query(query.c_str(), QF_STORE_RESULT)) {
       Mmsg(errmsg, _("Query failed: %s\n"), sql_strerror());
->>>>>>> d1982318
       if (verbose) {
          sendit->decoration(errmsg);
       }
@@ -120,24 +102,12 @@
    sendit->array_start(description);
    list_result(jcr, sendit, type);
    sendit->array_end(description);
-<<<<<<< HEAD
-
-   return true;
-}
-
-
-void db_list_sql_query_end(JCR *jcr, B_DB *mdb)
-{
-   sql_free_result(mdb);
-   db_unlock(mdb);
-=======
    sql_free_result();
    retval = true;
 
 bail_out:
    db_unlock(this);
    return retval;
->>>>>>> d1982318
 }
 
 void B_DB::list_pool_records(JCR *jcr, POOL_DBR *pdbr, OUTPUT_FORMATTER *sendit, e_list_type type)
@@ -250,44 +220,6 @@
 
    if (type == VERT_LIST) {
       if (mdbr->VolumeName[0] != 0) {
-<<<<<<< HEAD
-         Mmsg(mdb->cmd, "SELECT MediaId,VolumeName,Slot,PoolId,"
-                        "MediaType,FirstWritten,LastWritten,LabelDate,VolJobs,"
-                        "VolFiles,VolBlocks,VolMounts,VolBytes,VolErrors,VolWrites,"
-                        "VolCapacityBytes,VolStatus,Enabled,Recycle,VolRetention,"
-                        "VolUseDuration,MaxVolJobs,MaxVolFiles,MaxVolBytes,InChanger,"
-                        "EndFile,EndBlock,LabelType,StorageId,DeviceId,"
-                        "LocationId,RecycleCount,InitialWrite,ScratchPoolId,RecyclePoolId, "
-                        "Comment,Name AS Storage "
-                        "FROM Media "
-                        "LEFT JOIN Storage USING(StorageId) "
-                        "WHERE Media.VolumeName='%s'", esc);
-      } else if (mdbr->PoolId > 0) {
-         Mmsg(mdb->cmd, "SELECT MediaId,VolumeName,Slot,PoolId,"
-                        "MediaType,FirstWritten,LastWritten,LabelDate,VolJobs,"
-                        "VolFiles,VolBlocks,VolMounts,VolBytes,VolErrors,VolWrites,"
-                        "VolCapacityBytes,VolStatus,Enabled,Recycle,VolRetention,"
-                        "VolUseDuration,MaxVolJobs,MaxVolFiles,MaxVolBytes,InChanger,"
-                        "EndFile,EndBlock,LabelType,StorageId,DeviceId,"
-                        "LocationId,RecycleCount,InitialWrite,ScratchPoolId,RecyclePoolId, "
-                        "Comment,Name AS Storage "
-                        "FROM Media "
-                        "LEFT JOIN Storage USING(StorageId) "
-                        "WHERE Media.PoolId=%s ORDER BY MediaId",
-              edit_int64(mdbr->PoolId, ed1));
-      } else {
-          Mmsg(mdb->cmd, "SELECT MediaId,VolumeName,Slot,PoolId,"
-                        "MediaType,FirstWritten,LastWritten,LabelDate,VolJobs,"
-                        "VolFiles,VolBlocks,VolMounts,VolBytes,VolErrors,VolWrites,"
-                        "VolCapacityBytes,VolStatus,Enabled,Recycle,VolRetention,"
-                        "VolUseDuration,MaxVolJobs,MaxVolFiles,MaxVolBytes,InChanger,"
-                        "EndFile,EndBlock,LabelType,StorageId,DeviceId,"
-                        "LocationId,RecycleCount,InitialWrite,ScratchPoolId,RecyclePoolId, "
-                        "Comment,Name AS Storage "
-                        "FROM Media "
-                        "LEFT JOIN Storage USING(StorageId) "
-                        "ORDER BY MediaId");
-=======
          Mmsg(cmd, "SELECT MediaId,VolumeName,Slot,PoolId,"
                    "MediaType,FirstWritten,LastWritten,LabelDate,VolJobs,"
                    "VolFiles,VolBlocks,VolMounts,VolBytes,VolErrors,VolWrites,"
@@ -318,7 +250,6 @@
                     "LocationId,RecycleCount,InitialWrite,ScratchPoolId,RecyclePoolId, "
                     "Comment "
                     "FROM Media ORDER BY MediaId");
->>>>>>> d1982318
       }
    } else {
       if (mdbr->VolumeName[0] != 0) {
