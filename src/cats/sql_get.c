--- conflicted
+++ resolved
@@ -958,140 +958,13 @@
  * volumes or VolumeName if specified. Comma separated list of volumes takes precedence
  * over VolumeName. The caller must free ids if non-NULL.
  */
-<<<<<<< HEAD
-bool prepare_media_sql_query(JCR *jcr, B_DB *mdb, MEDIA_DBR *mr, POOL_MEM &volumes)
-=======
 bool B_DB::get_media_ids(JCR *jcr, MEDIA_DBR *mr, POOL_MEM &volumes, int *num_ids, DBId_t *ids[])
->>>>>>> d1982318
 {
    bool ok = true;
    char ed1[50];
    char esc[MAX_NAME_LENGTH * 2 + 1];
    POOL_MEM buf(PM_MESSAGE);
 
-<<<<<<< HEAD
-   /*
-    * columns we care of.
-    * Reduced, to be better displayable.
-    * Important:
-    * column 2: pool.name, column 3: storage.name,
-    * as this is used for ACL handling (counting starts at 0).
-    */
-   const char *columns =
-      "Media.MediaId,"
-      "Media.VolumeName,"
-      "Pool.Name AS Pool,"
-      "Storage.Name AS Storage,"
-      "Media.MediaType,"
-      /* "Media.DeviceId," */
-      /* "Media.FirstWritten, "*/
-      "Media.LastWritten,"
-      "Media.VolFiles,"
-      "Media.VolBytes,"
-      "Media.VolStatus,"
-      /* "Media.Recycle AS Recycle," */
-      "Media.ActionOnPurge,"
-      /* "Media.VolRetention," */
-      "Media.Comment";
-
-   Mmsg(mdb->cmd,
-        "SELECT DISTINCT %s FROM Media "
-        "LEFT JOIN Pool USING(PoolId) "
-        "LEFT JOIN Storage USING(StorageId) "
-        "WHERE Media.Recycle=%d AND Media.Enabled=%d ",
-        columns, mr->Recycle, mr->Enabled);
-
-   if (*mr->MediaType) {
-      db_escape_string(jcr, mdb, esc, mr->MediaType, strlen(mr->MediaType));
-      Mmsg(buf, "AND Media.MediaType='%s' ", esc);
-      pm_strcat(mdb->cmd, buf.c_str());
-   }
-
-   if (mr->StorageId) {
-      Mmsg(buf, "AND Media.StorageId=%s ", edit_uint64(mr->StorageId, ed1));
-      pm_strcat(mdb->cmd, buf.c_str());
-   }
-
-   if (mr->PoolId) {
-      Mmsg(buf, "AND Media.PoolId=%s ", edit_uint64(mr->PoolId, ed1));
-      pm_strcat(mdb->cmd, buf.c_str());
-   }
-
-   if (mr->VolBytes) {
-      Mmsg(buf, "AND Media.VolBytes > %s ", edit_uint64(mr->VolBytes, ed1));
-      pm_strcat(mdb->cmd, buf.c_str());
-   }
-
-   if (*mr->VolStatus) {
-      db_escape_string(jcr, mdb, esc, mr->VolStatus, strlen(mr->VolStatus));
-      Mmsg(buf, "AND Media.VolStatus = '%s' ", esc);
-      pm_strcat(mdb->cmd, buf.c_str());
-   }
-
-   if (volumes.strlen() > 0) {
-      /* extra list of volumes given */
-      Mmsg(buf, "AND Media.VolumeName IN (%s) ", volumes.c_str());
-      pm_strcat(mdb->cmd, buf.c_str());
-   } else if (*mr->VolumeName) {
-      /* single volume given in media record */
-      db_escape_string(jcr, mdb, esc, mr->VolumeName, strlen(mr->VolumeName));
-      Mmsg(buf, "AND Media.VolumeName = '%s' ", esc);
-      pm_strcat(mdb->cmd, buf.c_str());
-   }
-
-   Dmsg1(100, "query=%s\n", mdb->cmd);
-
-   return ok;
-}
-
-
-
-
-/**
- * This function returns a list of all the Media record ids for
- * the current Pool, the correct Media Type, Recyle, Enabled, StorageId, VolBytes and
- * volumes or VolumeName if specified. Comma separated list of volumes takes precedence
- * over VolumeName. The caller must free ids if non-NULL.
- *
- * Returns false: on failure
- *         true:  on success
- */
-bool db_get_media_ids(JCR *jcr, B_DB *mdb, MEDIA_DBR *mr, POOL_MEM &volumes, int *num_ids, DBId_t **ids)
-{
-   bool ok = false;
-   SQL_ROW row;
-   int i = 0;
-   DBId_t *id;
-
-   db_lock(mdb);
-   *ids = NULL;
-
-   if (!prepare_media_sql_query(jcr, mdb, mr, volumes)) {
-      Mmsg(mdb->errmsg, _("Media id select failed: invalid parameter"));
-      Jmsg(jcr, M_ERROR, 0, "%s", mdb->errmsg);
-      goto bail_out;
-   }
-
-   if (!QUERY_DB(jcr, mdb, mdb->cmd)) {
-      Mmsg(mdb->errmsg, _("Media id select failed: ERR=%s\n"), sql_strerror(mdb));
-      Jmsg(jcr, M_ERROR, 0, "%s", mdb->errmsg);
-      goto bail_out;
-   }
-
-   *num_ids = sql_num_rows(mdb);
-   if (*num_ids > 0) {
-      id = (DBId_t *)malloc(*num_ids * sizeof(DBId_t));
-      while ((row = sql_fetch_row(mdb)) != NULL) {
-         id[i++] = str_to_uint64(row[0]);
-      }
-      *ids = id;
-   }
-   sql_free_result(mdb);
-   ok = true;
-
-bail_out:
-   db_unlock(mdb);
-=======
    db_lock(this);
    *ids = NULL;
 
@@ -1158,7 +1031,6 @@
       ok = false;
    }
    db_unlock(this);
->>>>>>> d1982318
    return ok;
 }
 
