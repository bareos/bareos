--- conflicted
+++ resolved
@@ -406,21 +406,12 @@
    DBId_t pathid = 0;
    char *empty = (char *)"";
    int limit = 2000, offset = 0, i;
-<<<<<<< HEAD
    char *path = NULL, *jobid = NULL;
-   char *empty = (char *)"";
-=======
-   char *path = NULL, *jobid = NULL, *username = NULL;
->>>>>>> a7422402
    char *fileid, *dirid, *hardlink;
    POOL_MEM filtered_jobids(PM_FNAME);
 
-<<<<<<< HEAD
+   fileid = dirid = hardlink = empty;
    if (!bvfs_parse_arg(ua, &pathid, &path, &jobid, &limit, &offset)) {
-=======
-   fileid = dirid = hardlink = empty;
-   if (!bvfs_parse_arg(ua, &pathid, &path, &jobid, &username, &limit, &offset)) {
->>>>>>> a7422402
       ua->error_msg("Can't find jobid, pathid or path argument\n");
       return false;             /* not enough param */
    }
@@ -431,12 +422,7 @@
    }
 
    Bvfs fs(ua->jcr, ua->db);
-<<<<<<< HEAD
-   fs.set_jobids(jobid);
-=======
-   fs.set_username(username);
    fs.set_jobids(filtered_jobids.c_str());
->>>>>>> a7422402
 
    if ((i = find_arg_with_value(ua, "fileid")) >= 0) {
       fileid = ua->argv[i];
@@ -467,14 +453,8 @@
    DBId_t pathid = 0;
    char *pattern = NULL;
    int limit = 2000, offset = 0;
-<<<<<<< HEAD
    char *path = NULL, *jobid = NULL;
-   char *pattern = NULL;
-   int i;
-=======
-   char *path = NULL, *jobid = NULL, *username = NULL;
    POOL_MEM filtered_jobids(PM_FNAME);
->>>>>>> a7422402
 
    if (!bvfs_parse_arg(ua, &pathid, &path, &jobid, &limit, &offset)) {
       ua->error_msg("Can't find jobid, pathid or path argument\n");
@@ -495,12 +475,7 @@
    }
 
    Bvfs fs(ua->jcr, ua->db);
-<<<<<<< HEAD
-   fs.set_jobids(jobid);
-=======
-   fs.set_username(username);
    fs.set_jobids(filtered_jobids.c_str());
->>>>>>> a7422402
    fs.set_handler(bvfs_result_handler, ua);
    fs.set_limit(limit);
    if (pattern) {
@@ -530,12 +505,8 @@
 {
    DBId_t pathid = 0;
    int limit = 2000, offset = 0;
-<<<<<<< HEAD
    char *path = NULL, *jobid = NULL;
-=======
-   char *path = NULL, *jobid = NULL, *username = NULL;
    POOL_MEM filtered_jobids(PM_FNAME);
->>>>>>> a7422402
 
    if (!bvfs_parse_arg(ua, &pathid, &path, &jobid, &limit, &offset)) {
       ua->error_msg("Can't find jobid, pathid or path argument\n");
@@ -552,12 +523,7 @@
    }
 
    Bvfs fs(ua->jcr, ua->db);
-<<<<<<< HEAD
-   fs.set_jobids(jobid);
-=======
-   fs.set_username(username);
    fs.set_jobids(filtered_jobids.c_str());
->>>>>>> a7422402
    fs.set_limit(limit);
    fs.set_handler(bvfs_result_handler, ua);
 
