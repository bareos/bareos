#!/usr/bin/env python
# -*- coding: utf-8 -*-
# Copyright (C) 2015-2016 Bareos GmbH & Co. KG
#
# This program is Free Software; you can redistribute it and/or
# modify it under the terms of version three of the GNU Affero General Public
# License as published by the Free Software Foundation, which is
# listed in the file LICENSE.
#
# This program is distributed in the hope that it will be useful, but
# WITHOUT ANY WARRANTY; without even the implied warranty of
# MERCHANTABILITY or FITNESS FOR A PARTICULAR PURPOSE. See the GNU
# Affero General Public License for more details.
#
# You should have received a copy of the GNU Affero General Public License
# along with this program; if not, write to the Free Software
# Foundation, Inc., 51 Franklin Street, Fifth Floor, Boston, MA
# 02110-1301, USA.
#
# Author: Maik Aussendorf
#
# Uses Percona's xtrabackup for backup and restore of MySQL / MariaDB databases

from bareosfd import *
from bareos_fd_consts import *
import os
from subprocess import *
from BareosFdPluginBaseclass import *
import BareosFdWrapper
import time
import tempfile
import shutil
import json


class BareosFdPercona (BareosFdPluginBaseclass):
    '''
        Plugin for backing up all mysql innodb databases found in a specific mysql server
        using the Percona xtrabackup tool.
    '''

    def __init__(self, context, plugindef):
        # BareosFdPluginBaseclass.__init__(self, context, plugindef)
        super(BareosFdPercona, self).__init__(context, plugindef)
        # we first create and backup the stream and after that
        # the lsn file as restore-object
        self.files_to_backup = ['lsnfile', 'stream']
        self.tempdir = tempfile.mkdtemp()
        self.rop_data = {}
        self.max_to_lsn = 0
        self.subprocess_stdOut = ''
        self.subprocess_stdError = ''

    def parse_plugin_definition(self, context, plugindef):
        '''
        We have default options that should work out of the box in the most  use cases
        that the mysql/mariadb is on the same host and can be accessed without user/password information,
        e.g. with a valid my.cnf for user root.
        '''
        BareosFdPluginBaseclass.parse_plugin_definition(self, context, plugindef)

        if 'dumpbinary' in self.options:
            self.dumpbinary = self.options['dumpbinary']
        else:
            self.dumpbinary = "xtrabackup"

        if 'restorecommand' not in self.options:
            self.restorecommand = "xbstream -x -C "
        else:
            self.restorecommand = self.options['restorecommand']

        # By default, standard mysql-config files will be used, set
        # this option to use extra files
        if 'mycnf' in self.options:
            self.mycnf = "--defaults-extra-file=%s " % self.options['mycnf']
        else:
            self.mycnf = ""

        # By default, standard mysql-config files will be used, set
        # this option to use extra files
        self.connect_options = { 'read_default_group': 'client' }
        if 'mycnf' in self.options:
            self.mycnf = self.options['mycnf']
            self.connect_options['read_default_file'] = self.mycnf
        else:
            self.mycnf = ""

        # If true, incremental jobs will only be performed, if LSN has increased
        # since last call.
        if 'strictIncremental' in self.options and self.options['strictIncremental'] == 'true':
            self.strictIncremental = True
        else:
            self.strictIncremental = False

        self.dumpoptions = self.mycnf

        # if dumpoptions is set, we use that here, otherwise defaults
        if 'dumpoptions' in self.options:
            self.dumpoptions += self.options['dumpoptions']
        else:
            self.dumpoptions += "--backup --stream=xbstream"

        self.dumpoptions += " --extra-lsndir=%s" % self.tempdir

        if 'extradumpoptions' in self.options:
            self.dumpoptions += " " + self.options['extradumpoptions']

        # We need to call mysql to get the current Log Sequece Number (LSN)
        if 'mysqlcmd' in self.options:
            self.mysqlcmd = self.options['mysqlcmd']
        else:
            self.mysqlcmd = "mysql %s -r" % self.mycnf

        return bRCs['bRC_OK']

    def check_plugin_options(self, context, mandatory_options=None):
        accurate_enabled = GetValue(context, bVariable['bVarAccurate'])
        if accurate_enabled is not None and accurate_enabled != 0:
            JobMessage(context, bJobMessageType['M_FATAL'],
                       "start_backup_job: Accurate backup not allowed please disable in Job\n")
            return bRCs['bRC_Error']
        else:
            return bRCs['bRC_OK']

    def create_file(self, context, restorepkt):
        '''
        On restore we create a subdirectory for the first base backup and each incremental backup.
        Because percona expects an empty directory, we create a tree starting with jobId/ of restore job
        '''
        FNAME = restorepkt.ofname
        DebugMessage(context, 100, "create file with %s called\n" % FNAME)
        self.writeDir = "%s/%d/" % (os.path.dirname(FNAME), self.jobId)
        # FNAME contains originating jobId after last .
        origJobId = int(FNAME.rpartition('.')[-1])
        if origJobId in self.rop_data:
            rop_from_lsn = int(self.rop_data[origJobId]['from_lsn'])
            rop_to_lsn = int(self.rop_data[origJobId]['to_lsn'])
            self.writeDir += "/%020d_" % rop_from_lsn
            self.writeDir += "%020d_" % rop_to_lsn
            self.writeDir += "%010d" % origJobId
        else:
            JobMessage(context, bJobMessageType['M_ERROR'],
                       "No lsn information found in restore object for file %s from job %d\n" % (FNAME, origJobId))

        # Create restore directory, if not existant
        if not os.path.exists(self.writeDir):
            bareosfd.DebugMessage(
                context, 200,
                "Directory %s does not exist, creating it now\n" %
                self.writeDir)
            os.makedirs(self.writeDir)
        # Percona requires empty directory
        if os.listdir(self.writeDir):
            JobMessage(context, bJobMessageType['M_FATAL'],
                       "Restore with xbstream needs empty directoy: %s\n" % self.writeDir)
            return bRCs['bRC_Error']
        self.restorecommand += self.writeDir
        DebugMessage(context, 100, "Restore using xbstream to extract files with \"%s\"\n" % self.restorecommand)
        restorepkt.create_status = bCFs['CF_EXTRACT']
        return bRCs['bRC_OK']

    def start_backup_job(self, context):
        '''
        We will check, if database has changed since last backup
        in the incremental case
        '''
        check_option_bRC = self.check_plugin_options(context)
        if check_option_bRC != bRCs['bRC_OK']:
            return check_option_bRC
        bareosfd.DebugMessage(
            context, 100,
            "start_backup_job, level: %s\n" % chr(self.level))
        if chr(self.level) == 'I':
            # We check, if we have a LSN received by restore object from previous job
            if self.max_to_lsn == 0:
                JobMessage(context, bJobMessageType['M_FATAL'], "No LSN received to be used with incremental backup\n")
                return bRCs['bRC_Error']
            # Try to load MySQLdb module
            hasMySQLdbModule = False
            try:
                import MySQLdb
                hasMySQLdbModule = True
                bareosfd.DebugMessage(context, 100, "Imported module MySQLdb\n")
            except ImportError:
                bareosfd.DebugMessage(context, 100, "Import of module MySQLdb failed. Using command pipe instead\n")
            # contributed by https://github.com/kjetilho
            if hasMySQLdbModule:
                try:
<<<<<<< HEAD
                    last_lsn = int(mysqlStdOut)
                except:
                    JobMessage(context, bJobMessageType['M_FATAL'], "Error reading LSN: \"%s\" not an integer" % mysqlStdOut)
=======
                    conn = MySQLdb.connect(**self.connect_options)
                    cursor = conn.cursor()
                    cursor.execute('SHOW ENGINE INNODB STATUS')
                    result = cursor.fetchall()
                    if len(result) == 0:
                        JobMessage(context, bJobMessageType['M_FATAL'], "Could not fetch SHOW ENGINE INNODB STATUS, unpriveleged user?")
                        return bRCs['bRC_Error']
                    info = result[0][2]
                    conn.close()
                    for line in info.split("\n"):
                        if line.startswith('Log sequence number'):
                            last_lsn = int(line.split(' ')[3])
                except Exception, e:
                    JobMessage(context, bJobMessageType['M_FATAL'], "Could not get LSN, Error: %s" % e)
                    return bRCs['bRC_Error']
            # use old method as fallback, if module MySQLdb not available
            else:
                get_lsn_command = ("echo 'SHOW ENGINE INNODB STATUS' | %s | grep 'Log sequence number' | cut -d ' ' -f 4"
                                   % self.mysqlcmd)
                last_lsn_proc = Popen(get_lsn_command, shell=True, stdout=PIPE, stderr=PIPE)
                last_lsn_proc.wait()
                returnCode = last_lsn_proc.poll()
                (mysqlStdOut, mysqlStdErr) = last_lsn_proc.communicate()
                if returnCode != 0 or mysqlStdErr:
                    JobMessage(context, bJobMessageType['M_FATAL'], "Could not get LSN with command \"%s\", Error: %s"
                        % (get_lsn_command, mysqlStdErr))
>>>>>>> e9ac1417
                    return bRCs['bRC_Error']
                else:
                    try:
                        last_lsn = int(mysqlStdOut)
                    except:
                        JobMessage(context, bJobMessageType['M_FATAL'], "Error reading LSN: \"%s\" not an integer" %mysqlStdOut)
                        return bRCs['bRC_Error']
            JobMessage(context, bJobMessageType['M_INFO'], "Backup until LSN: %d\n" %last_lsn)
            if self.max_to_lsn > 0 and self.max_to_lsn >= last_lsn and self.strictIncremental:
                bareosfd.DebugMessage(
                    context, 100,
                    "Last LSN of DB %d is not higher than LSN from previous job %d. Skipping this incremental backup\n"
                    % (last_lsn, self.max_to_lsn))
                self.files_to_backup = ['lsn_only']
                return bRCs['bRC_OK']
        return bRCs['bRC_OK']

    def start_backup_file(self, context, savepkt):
        '''
        This method is called, when Bareos is ready to start backup a file
        '''
        if not self.files_to_backup:
            self.file_to_backup = None
            DebugMessage(context, 100, "start_backup_file: None\n")
        else:
            self.file_to_backup = self.files_to_backup.pop()
            DebugMessage(context, 100, "start_backup_file: %s\n" % self.file_to_backup)

        statp = StatPacket()
        savepkt.statp = statp

        if self.file_to_backup == 'stream':
            # This is the database backup as xbstream
            savepkt.fname = "/_percona/xbstream.%010d" % self.jobId
            savepkt.type = bFileType['FT_REG']
            if self.max_to_lsn > 0:
                self.dumpoptions += " --incremental-lsn=%d" % self.max_to_lsn
            self.dumpcommand = ("%s %s" % (self.dumpbinary, self.dumpoptions))
            DebugMessage(context, 100, "Dumper: '" + self.dumpcommand + "'\n")
        elif self.file_to_backup == 'lsnfile':
            # The restore object containing the log sequence number (lsn)
            # Read checkpoints and create restore object
            checkpoints = {}
            # improve: Error handling
            with open("%s/xtrabackup_checkpoints" % self.tempdir) as lsnfile:
                for line in lsnfile:
                    key, value = line.partition("=")[::2]
                    checkpoints[key.strip()] = value.strip()
            savepkt.fname = "/_percona/xtrabackup_checkpoints"
            savepkt.type = bFileType['FT_RESTORE_FIRST']
            savepkt.object_name = savepkt.fname
            savepkt.object = bytearray(json.dumps(checkpoints))
            savepkt.object_len = len(savepkt.object)
            savepkt.object_index = int(time.time())
            shutil.rmtree(self.tempdir)
        elif self.file_to_backup == 'lsn_only':
            # We have nothing to backup incremental, so we just have to pass
            # the restore object from previous job
            savepkt.fname = "/_percona/xtrabackup_checkpoints"
            savepkt.type = bFileType['FT_RESTORE_FIRST']
            savepkt.object_name = savepkt.fname
            savepkt.object = bytearray(self.row_rop_raw)
            savepkt.object_len = len(savepkt.object)
            savepkt.object_index = int(time.time())
        else:
            # should not happen
            JobMessage(context, bJobMessageType['M_FATAL'], "Unknown error. Don't know how to handle %s\n"
                       % self.file_to_backup)

        JobMessage(context, bJobMessageType['M_INFO'], "Starting backup of " + savepkt.fname + "\n")
        return bRCs['bRC_OK']

    def plugin_io(self, context, IOP):
        '''
        Called for io operations. We read from pipe into buffers or on restore
        send to xbstream
        '''
        DebugMessage(context, 100, "plugin_io called with " + str(IOP.func) + "\n")

        if IOP.func == bIOPS['IO_OPEN']:
            DebugMessage(context, 100, "plugin_io called with IO_OPEN\n")
            if IOP.flags & (os.O_CREAT | os.O_WRONLY):
                self.stream = Popen(self.restorecommand, shell=True, stdin=PIPE, stderr=None)
            else:
                self.stream = Popen(self.dumpcommand, shell=True, stdout=PIPE, stderr=None)
            return bRCs['bRC_OK']

        elif IOP.func == bIOPS['IO_READ']:
            IOP.buf = bytearray(IOP.count)
            IOP.status = self.stream.stdout.readinto(IOP.buf)
            IOP.io_errno = 0
            return bRCs['bRC_OK']

        elif IOP.func == bIOPS['IO_WRITE']:
            try:
                self.stream.stdin.write(IOP.buf)
                IOP.status = IOP.count
                IOP.io_errno = 0
            except IOError, msg:
                IOP.io_errno = -1
                DebugMessage(context, 100, "Error writing data: " + format(str(msg)) + "\n")
            return bRCs['bRC_OK']

        elif IOP.func == bIOPS['IO_CLOSE']:
            DebugMessage(context, 100, "plugin_io called with IO_CLOSE\n")
            self.subprocess_returnCode = self.stream.poll()
            if self.subprocess_returnCode is None:
                # Subprocess is open, we wait until it finishes and get results
                try:
                    (self.subprocess_stdOut, self.subprocess_stdError) = self.stream.communicate()
                    self.subprocess_returnCode = self.stream.poll()
                except:
                    JobMessage(context, bJobMessageType['M_ERROR'],
                               "Dump / restore command not finished properly\n")
                    bRCs['bRC_Error']
                return bRCs['bRC_OK']
            else:
                DebugMessage(context, 100, "Subprocess has terminated with returncode: %d\n"
                             % self.subprocess_returnCode)
                return bRCs['bRC_OK']

        elif IOP.func == bIOPS['IO_SEEK']:
            return bRCs['bRC_OK']

        else:
            DebugMessage(context, 100, "plugin_io called with unsupported IOP:" + str(IOP.func) + "\n")
            return bRCs['bRC_OK']

    def end_backup_file(self, context):
        '''
        Check, if dump was successfull.
        '''
        # Usually the xtrabackup process should have terminated here, but on some servers
        # it has not always.
        if self.file_to_backup == 'stream':
            (stdOut, stdError) = (self.subprocess_stdOut, self.subprocess_stdError)
            returnCode = self.subprocess_returnCode
            if returnCode is None:
                JobMessage(context, bJobMessageType['M_ERROR'], "Dump command not finished properly for unknown reason\n")
                returnCode = -99
            else:
                DebugMessage(context, 100, "end_backup_file() entry point in Python called. Returncode: %d\n"
                             % self.stream.returncode)
                if returnCode != 0:
                    if stdError is None:
                        stdError = ''
                    JobMessage(context, bJobMessageType['M_FATAL'],
                               "Dump command returned non-zero value: %d, command: \"%s\" message: %s\n" % (returnCode, self.dumpcommand, stdError))

            if returnCode != 0:
                return bRCs['bRC_Error']

        if self.files_to_backup:
            return bRCs['bRC_More']
        else:
            return bRCs['bRC_OK']

    def end_restore_file(self, context):
        '''
        Check, if writing to restore command was succesfull.
        '''
        (stdOut, stdError) = (self.subprocess_stdOut, self.subprocess_stdError)
        returnCode = self.subprocess_returnCode
        if returnCode is None:
            JobMessage(context, bJobMessageType['M_ERROR'], "Restore command not finished properly for unknown reason\n")
            returnCode = -99
        else:
            DebugMessage(context, 100,
                         "end_restore_file() entry point in Python called. Returncode: %d\n"
                         % self.stream.returncode)
            if returnCode != 0:
                if stdError is None:
                    stdError = ''
                JobMessage(context, bJobMessageType['M_ERROR'],
                           "Restore command returned non-zero value: %d, message: %s\n"
                           % (returnCode, stdError))

        if returnCode == 0:
            return bRCs['bRC_OK']
        else:
            return bRCs['bRC_Error']

    def restore_object_data(self, context, ROP):
        '''
        Called on restore and on diff/inc jobs.
        '''
        # Improve: sanity / consistence check of restore object
        self.row_rop_raw = ROP.object
        self.rop_data[ROP.jobid] = json.loads(str(self.row_rop_raw))
        if 'to_lsn' in self.rop_data[ROP.jobid] and self.rop_data[ROP.jobid]['to_lsn'] > self.max_to_lsn:
            self.max_to_lsn = int(self.rop_data[ROP.jobid]['to_lsn'])
            JobMessage(context, bJobMessageType['M_INFO'],
                       "Got to_lsn %d from restore object of job %d\n" % (self.max_to_lsn, ROP.jobid))
        return bRCs['bRC_OK']


# vim: ts=4 tabstop=4 expandtab shiftwidth=4 softtabstop=4<|MERGE_RESOLUTION|>--- conflicted
+++ resolved
@@ -186,11 +186,6 @@
             # contributed by https://github.com/kjetilho
             if hasMySQLdbModule:
                 try:
-<<<<<<< HEAD
-                    last_lsn = int(mysqlStdOut)
-                except:
-                    JobMessage(context, bJobMessageType['M_FATAL'], "Error reading LSN: \"%s\" not an integer" % mysqlStdOut)
-=======
                     conn = MySQLdb.connect(**self.connect_options)
                     cursor = conn.cursor()
                     cursor.execute('SHOW ENGINE INNODB STATUS')
@@ -217,13 +212,12 @@
                 if returnCode != 0 or mysqlStdErr:
                     JobMessage(context, bJobMessageType['M_FATAL'], "Could not get LSN with command \"%s\", Error: %s"
                         % (get_lsn_command, mysqlStdErr))
->>>>>>> e9ac1417
                     return bRCs['bRC_Error']
                 else:
                     try:
                         last_lsn = int(mysqlStdOut)
                     except:
-                        JobMessage(context, bJobMessageType['M_FATAL'], "Error reading LSN: \"%s\" not an integer" %mysqlStdOut)
+                        JobMessage(context, bJobMessageType['M_FATAL'], "Error reading LSN: \"%s\" not an integer" % mysqlStdOut)
                         return bRCs['bRC_Error']
             JobMessage(context, bJobMessageType['M_INFO'], "Backup until LSN: %d\n" %last_lsn)
             if self.max_to_lsn > 0 and self.max_to_lsn >= last_lsn and self.strictIncremental:
